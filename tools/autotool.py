#!/usr/bin/env python
#
# Copyright (c) 2010 Martin Decky
# All rights reserved.
#
# Redistribution and use in source and binary forms, with or without
# modification, are permitted provided that the following conditions
# are met:
#
# - Redistributions of source code must retain the above copyright
#   notice, this list of conditions and the following disclaimer.
# - Redistributions in binary form must reproduce the above copyright
#   notice, this list of conditions and the following disclaimer in the
#   documentation and/or other materials provided with the distribution.
# - The name of the author may not be used to endorse or promote products
#   derived from this software without specific prior written permission.
#
# THIS SOFTWARE IS PROVIDED BY THE AUTHOR ``AS IS'' AND ANY EXPRESS OR
# IMPLIED WARRANTIES, INCLUDING, BUT NOT LIMITED TO, THE IMPLIED WARRANTIES
# OF MERCHANTABILITY AND FITNESS FOR A PARTICULAR PURPOSE ARE DISCLAIMED.
# IN NO EVENT SHALL THE AUTHOR BE LIABLE FOR ANY DIRECT, INDIRECT,
# INCIDENTAL, SPECIAL, EXEMPLARY, OR CONSEQUENTIAL DAMAGES (INCLUDING, BUT
# NOT LIMITED TO, PROCUREMENT OF SUBSTITUTE GOODS OR SERVICES; LOSS OF USE,
# DATA, OR PROFITS; OR BUSINESS INTERRUPTION) HOWEVER CAUSED AND ON ANY
# THEORY OF LIABILITY, WHETHER IN CONTRACT, STRICT LIABILITY, OR TORT
# (INCLUDING NEGLIGENCE OR OTHERWISE) ARISING IN ANY WAY OUT OF THE USE OF
# THIS SOFTWARE, EVEN IF ADVISED OF THE POSSIBILITY OF SUCH DAMAGE.
#

"""
Detect important prerequisites and parameters for building HelenOS
"""

import sys
import os
import shutil
import re
import time
import subprocess

SANDBOX = 'autotool'
CONFIG = 'Makefile.config'
MAKEFILE = 'Makefile.common'
HEADER = 'common.h'
GUARD = 'AUTOTOOL_COMMON_H_'

PROBE_SOURCE = 'probe.c'
PROBE_OUTPUT = 'probe.s'

PACKAGE_BINUTILS = "usually part of binutils"
PACKAGE_GCC = "preferably version 4.7.0 or newer"
PACKAGE_CROSS = "use tools/toolchain.sh to build the cross-compiler toolchain"

COMPILER_FAIL = "The compiler is probably not capable to compile HelenOS."
COMPILER_WARNING = "The compilation of HelenOS might fail."

PROBE_HEAD = """#define AUTOTOOL_DECLARE(category, subcategory, tag, name, strc, conc, value) \\
	asm volatile ( \\
		"AUTOTOOL_DECLARE\\t" category "\\t" subcategory "\\t" tag "\\t" name "\\t" strc "\\t" conc "\\t%[val]\\n" \\
		: \\
		: [val] "n" (value) \\
	)

#define STRING(arg)      STRING_ARG(arg)
#define STRING_ARG(arg)  #arg

#define DECLARE_BUILTIN_TYPE(tag, type) \\
	AUTOTOOL_DECLARE("builtin_size", "", tag, STRING(type), "", "", sizeof(type)); \\
	AUTOTOOL_DECLARE("builtin_sign", "unsigned long long int", tag, STRING(type), "unsigned", "", __builtin_types_compatible_p(type, unsigned long long int)); \\
	AUTOTOOL_DECLARE("builtin_sign", "unsigned long int", tag, STRING(type), "unsigned", "", __builtin_types_compatible_p(type, unsigned long int)); \\
	AUTOTOOL_DECLARE("builtin_sign", "unsigned int", tag, STRING(type), "unsigned", "", __builtin_types_compatible_p(type, unsigned int)); \\
	AUTOTOOL_DECLARE("builtin_sign", "unsigned short int", tag, STRING(type), "unsigned", "", __builtin_types_compatible_p(type, unsigned short int)); \\
	AUTOTOOL_DECLARE("builtin_sign", "unsigned char", tag, STRING(type), "unsigned", "", __builtin_types_compatible_p(type, unsigned char)); \\
	AUTOTOOL_DECLARE("builtin_sign", "signed long long int", tag, STRING(type), "signed", "", __builtin_types_compatible_p(type, signed long long int)); \\
	AUTOTOOL_DECLARE("builtin_sign", "signed long int", tag, STRING(type), "signed", "", __builtin_types_compatible_p(type, signed long int)); \\
	AUTOTOOL_DECLARE("builtin_sign", "signed int", tag, STRING(type), "signed", "", __builtin_types_compatible_p(type, signed int)); \\
	AUTOTOOL_DECLARE("builtin_sign", "signed short int", tag, STRING(type), "signed", "", __builtin_types_compatible_p(type, signed short int)); \\
	AUTOTOOL_DECLARE("builtin_sign", "signed char", tag, STRING(type), "signed", "", __builtin_types_compatible_p(type, signed char));

#define DECLARE_INTSIZE(tag, type, strc, conc) \\
	AUTOTOOL_DECLARE("intsize", "unsigned", tag, #type, strc, conc, sizeof(unsigned type)); \\
	AUTOTOOL_DECLARE("intsize", "signed", tag, #type, strc, conc, sizeof(signed type));

#define DECLARE_FLOATSIZE(tag, type) \\
	AUTOTOOL_DECLARE("floatsize", "", tag, #type, "", "", sizeof(type));

int main(int argc, char *argv[])
{
#ifdef __SIZE_TYPE__
	DECLARE_BUILTIN_TYPE("size", __SIZE_TYPE__);
#endif
#ifdef __WCHAR_TYPE__
	DECLARE_BUILTIN_TYPE("wchar", __WCHAR_TYPE__);
#endif
#ifdef __WINT_TYPE__
	DECLARE_BUILTIN_TYPE("wint", __WINT_TYPE__);
#endif
"""

PROBE_TAIL = """}
"""

def read_config(fname, config):
	"Read HelenOS build configuration"
	
	inf = open(fname, 'r')
	
	for line in inf:
		res = re.match(r'^(?:#!# )?([^#]\w*)\s*=\s*(.*?)\s*$', line)
		if (res):
			config[res.group(1)] = res.group(2)
	
	inf.close()

def print_error(msg):
	"Print a bold error message"
	
	sys.stderr.write("\n")
	sys.stderr.write("######################################################################\n")
	sys.stderr.write("HelenOS build sanity check error:\n")
	sys.stderr.write("\n")
	sys.stderr.write("%s\n" % "\n".join(msg))
	sys.stderr.write("######################################################################\n")
	sys.stderr.write("\n")
	
	sys.exit(1)

def print_warning(msg):
	"Print a bold error message"
	
	sys.stderr.write("\n")
	sys.stderr.write("######################################################################\n")
	sys.stderr.write("HelenOS build sanity check warning:\n")
	sys.stderr.write("\n")
	sys.stderr.write("%s\n" % "\n".join(msg))
	sys.stderr.write("######################################################################\n")
	sys.stderr.write("\n")
	
	time.sleep(5)

def sandbox_enter():
	"Create a temporal sandbox directory for running tests"
	
	if (os.path.exists(SANDBOX)):
		if (os.path.isdir(SANDBOX)):
			try:
				shutil.rmtree(SANDBOX)
			except:
				print_error(["Unable to cleanup the directory \"%s\"." % SANDBOX])
		else:
			print_error(["Please inspect and remove unexpected directory,",
			             "entry \"%s\"." % SANDBOX])
	
	try:
		os.mkdir(SANDBOX)
	except:
		print_error(["Unable to create sandbox directory \"%s\"." % SANDBOX])
	
	owd = os.getcwd()
	os.chdir(SANDBOX)
	
	return owd

def sandbox_leave(owd):
	"Leave the temporal sandbox directory"
	
	os.chdir(owd)

def check_config(config, key):
	"Check whether the configuration key exists"
	
	if (not key in config):
		print_error(["Build configuration of HelenOS does not contain %s." % key,
		             "Try running \"make config\" again.",
		             "If the problem persists, please contact the developers of HelenOS."])

def check_common(common, key):
	"Check whether the common key exists"
	
	if (not key in common):
		print_error(["Failed to determine the value %s." % key,
		             "Please contact the developers of HelenOS."])

def get_target(config):
	target = None
	gnu_target = None
	clang_target = None
	helenos_target = None
	cc_args = []
	
	if (config['PLATFORM'] == "abs32le"):
		check_config(config, "CROSS_TARGET")
		target = config['CROSS_TARGET']
		
		if (config['CROSS_TARGET'] == "arm32"):
			gnu_target = "arm-linux-gnueabi"
			clang_target = "arm-unknown-linux"
			helenos_target = "arm-helenos-gnueabi"
		
		if (config['CROSS_TARGET'] == "ia32"):
			gnu_target = "i686-pc-linux-gnu"
			clang_target = "i386-unknown-linux"
			helenos_target = "i686-pc-helenos"
		
		if (config['CROSS_TARGET'] == "mips32"):
			gnu_target = "mipsel-linux-gnu"
			clang_target = "mipsel-unknown-linux"
			helenos_target = "mipsel-helenos"
			common['CC_ARGS'].append("-mabi=32")
	
	if (config['PLATFORM'] == "amd64"):
		target = config['PLATFORM']
		gnu_target = "amd64-linux-gnu"
		clang_target = "x86_64-unknown-linux"
		helenos_target = "amd64-helenos"
	
	if (config['PLATFORM'] == "arm32"):
		target = config['PLATFORM']
		gnu_target = "arm-linux-gnueabi"
		clang_target = "arm-unknown-linux"
		helenos_target = "arm-helenos-gnueabi"
	
	if (config['PLATFORM'] == "ia32"):
		target = config['PLATFORM']
		gnu_target = "i686-pc-linux-gnu"
		clang_target = "i386-unknown-linux"
		helenos_target = "i686-pc-helenos"
	
	if (config['PLATFORM'] == "ia64"):
		target = config['PLATFORM']
		gnu_target = "ia64-pc-linux-gnu"
		helenos_target = "ia64-pc-helenos"
	
	if (config['PLATFORM'] == "mips32"):
		check_config(config, "MACHINE")
		cc_args.append("-mabi=32")
		
		if ((config['MACHINE'] == "msim") or (config['MACHINE'] == "lmalta")):
			target = config['PLATFORM']
			gnu_target = "mipsel-linux-gnu"
			clang_target = "mipsel-unknown-linux"
			helenos_target = "mipsel-helenos"
		
		if ((config['MACHINE'] == "bmalta")):
			target = "mips32eb"
			gnu_target = "mips-linux-gnu"
			clang_target = "mips-unknown-linux"
			helenos_target = "mips-helenos"
	
	if (config['PLATFORM'] == "mips64"):
		check_config(config, "MACHINE")
		cc_args.append("-mabi=64")
		
		if (config['MACHINE'] == "msim"):
			target = config['PLATFORM']
			gnu_target = "mips64el-linux-gnu"
			clang_target = "mips64el-unknown-linux"
			helenos_target = "mips64el-helenos"
	
	if (config['PLATFORM'] == "ppc32"):
		target = config['PLATFORM']
		gnu_target = "ppc-linux-gnu"
		clang_target = "powerpc-unknown-linux"
		helenos_target = "ppc-helenos"
	
	if (config['PLATFORM'] == "sparc64"):
		target = config['PLATFORM']
		gnu_target = "sparc64-linux-gnu"
		clang_target = "sparc-unknown-linux"
<<<<<<< HEAD

	if (config['PLATFORM'] == "sparc32"):
		target = config['PLATFORM'];
		gnu_target = "sparc-leon3-linux-gnu"
=======
		helenos_target = "sparc64-helenos"
>>>>>>> da44ae93
	
	return (target, cc_args, gnu_target, clang_target, helenos_target)

def check_app(args, name, details):
	"Check whether an application can be executed"
	
	try:
		sys.stderr.write("Checking for %s ... " % args[0])
		subprocess.Popen(args, stdout = subprocess.PIPE, stderr = subprocess.PIPE).wait()
	except:
		sys.stderr.write("failed\n")
		print_error(["%s is missing." % name,
		             "",
		             "Execution of \"%s\" has failed. Please make sure that it" % " ".join(args),
		             "is installed in your system (%s)." % details])
	
	sys.stderr.write("ok\n")

def check_app_alternatives(alts, args, name, details):
	"Check whether an application can be executed (use several alternatives)"
	
	tried = []
	found = None
	
	for alt in alts:
		working = True
		cmdline = [alt] + args
		tried.append(" ".join(cmdline))
		
		try:
			sys.stderr.write("Checking for %s ... " % alt)
			subprocess.Popen(cmdline, stdout = subprocess.PIPE, stderr = subprocess.PIPE).wait()
		except:
			sys.stderr.write("failed\n")
			working = False
		
		if (working):
			sys.stderr.write("ok\n")
			found = alt
			break
	
	if (found is None):
		print_error(["%s is missing." % name,
		             "",
		             "Please make sure that it is installed in your",
		             "system (%s)." % details,
		             "",
		             "The following alternatives were tried:"] + tried)
	
	return found

def check_gcc(path, prefix, common, details):
	"Check for GCC"
	
	common['GCC'] = "%sgcc" % prefix
	
	if (not path is None):
		common['GCC'] = "%s/%s" % (path, common['GCC'])
	
	check_app([common['GCC'], "--version"], "GNU GCC", details)

def check_binutils(path, prefix, common, details):
	"Check for binutils toolchain"
	
	common['AS'] = "%sas" % prefix
	common['LD'] = "%sld" % prefix
	common['AR'] = "%sar" % prefix
	common['OBJCOPY'] = "%sobjcopy" % prefix
	common['OBJDUMP'] = "%sobjdump" % prefix
	common['STRIP'] = "%sstrip" % prefix
	
	if (not path is None):
		for key in ["AS", "LD", "AR", "OBJCOPY", "OBJDUMP", "STRIP"]:
			common[key] = "%s/%s" % (path, common[key])
	
	check_app([common['AS'], "--version"], "GNU Assembler", details)
	check_app([common['LD'], "--version"], "GNU Linker", details)
	check_app([common['AR'], "--version"], "GNU Archiver", details)
	check_app([common['OBJCOPY'], "--version"], "GNU Objcopy utility", details)
	check_app([common['OBJDUMP'], "--version"], "GNU Objdump utility", details)
	check_app([common['STRIP'], "--version"], "GNU strip", details)

def decode_value(value):
	"Decode integer value"
	
	base = 10
	
	if ((value.startswith('$')) or (value.startswith('#'))):
		value = value[1:]
	
	if (value.startswith('0x')):
		value = value[2:]
		base = 16
	
	return int(value, base)

def probe_compiler(common, intsizes, floatsizes):
	"Generate, compile and parse probing source"
	
	check_common(common, "CC")
	
	outf = open(PROBE_SOURCE, 'w')
	outf.write(PROBE_HEAD)
	
	for typedef in intsizes:
		outf.write("\tDECLARE_INTSIZE(\"%s\", %s, %s, %s);\n" % (typedef['tag'], typedef['type'], typedef['strc'], typedef['conc']))
	
	for typedef in floatsizes:
		outf.write("\nDECLARE_FLOATSIZE(\"%s\", %s);\n" % (typedef['tag'], typedef['type']))
	
	outf.write(PROBE_TAIL)
	outf.close()
	
	args = [common['CC']]
	args.extend(common['CC_ARGS'])
	args.extend(["-S", "-o", PROBE_OUTPUT, PROBE_SOURCE])
	
	try:
		sys.stderr.write("Checking compiler properties ... ")
		output = subprocess.Popen(args, stdout = subprocess.PIPE, stderr = subprocess.PIPE).communicate()
	except:
		sys.stderr.write("failed\n")
		print_error(["Error executing \"%s\"." % " ".join(args),
		             "Make sure that the compiler works properly."])
	
	if (not os.path.isfile(PROBE_OUTPUT)):
		sys.stderr.write("failed\n")
		print(output[1])
		print_error(["Error executing \"%s\"." % " ".join(args),
		             "The compiler did not produce the output file \"%s\"." % PROBE_OUTPUT,
		             "",
		             output[0],
		             output[1]])
	
	sys.stderr.write("ok\n")
	
	inf = open(PROBE_OUTPUT, 'r')
	lines = inf.readlines()
	inf.close()
	
	unsigned_sizes = {}
	signed_sizes = {}
	
	unsigned_tags = {}
	signed_tags = {}
	
	unsigned_strcs = {}
	signed_strcs = {}
	
	unsigned_concs = {}
	signed_concs = {}
	
	float_tags = {}
	
	builtin_sizes = {}
	builtin_signs = {}
	
	for j in range(len(lines)):
		tokens = lines[j].strip().split("\t")
		
		if (len(tokens) > 0):
			if (tokens[0] == "AUTOTOOL_DECLARE"):
				if (len(tokens) < 7):
					print_error(["Malformed declaration in \"%s\" on line %s." % (PROBE_OUTPUT, j), COMPILER_FAIL])
				
				category = tokens[1]
				subcategory = tokens[2]
				tag = tokens[3]
				name = tokens[4]
				strc = tokens[5]
				conc = tokens[6]
				value = tokens[7]
				
				if (category == "intsize"):
					try:
						value_int = decode_value(value)
					except:
						print_error(["Integer value expected in \"%s\" on line %s." % (PROBE_OUTPUT, j), COMPILER_FAIL])
					
					if (subcategory == "unsigned"):
						unsigned_sizes[value_int] = name
						unsigned_tags[tag] = value_int
						unsigned_strcs[value_int] = strc
						unsigned_concs[value_int] = conc
					elif (subcategory == "signed"):
						signed_sizes[value_int] = name
						signed_tags[tag] = value_int
						signed_strcs[value_int] = strc
						signed_concs[value_int] = conc
					else:
						print_error(["Unexpected keyword \"%s\" in \"%s\" on line %s." % (subcategory, PROBE_OUTPUT, j), COMPILER_FAIL])
				
				if (category == "floatsize"):
					try:
						value_int = decode_value(value)
					except:
						print_error(["Integer value expected in \"%s\" on line %s." % (PROBE_OUTPUT, j), COMPILER_FAIL])
					
					float_tags[tag] = value_int
				
				if (category == "builtin_size"):
					try:
						value_int = decode_value(value)
					except:
						print_error(["Integer value expected in \"%s\" on line %s." % (PROBE_OUTPUT, j), COMPILER_FAIL])
					
					builtin_sizes[tag] = {'name': name, 'value': value_int}
				
				if (category == "builtin_sign"):
					try:
						value_int = decode_value(value)
					except:
						print_error(["Integer value expected in \"%s\" on line %s." % (PROBE_OUTPUT, j), COMPILER_FAIL])
					
					if (value_int == 1):
						if (not tag in builtin_signs):
							builtin_signs[tag] = strc;
						elif (builtin_signs[tag] != strc):
							print_error(["Inconsistent builtin type detection in \"%s\" on line %s." % (PROBE_OUTPUT, j), COMPILER_FAIL])
	
	return {'unsigned_sizes': unsigned_sizes, 'signed_sizes': signed_sizes, 'unsigned_tags': unsigned_tags, 'signed_tags': signed_tags, 'unsigned_strcs': unsigned_strcs, 'signed_strcs': signed_strcs, 'unsigned_concs': unsigned_concs, 'signed_concs': signed_concs, 'float_tags': float_tags, 'builtin_sizes': builtin_sizes, 'builtin_signs': builtin_signs}

def detect_sizes(probe, bytes, inttags, floattags):
	"Detect correct types for fixed-size types"
	
	macros = []
	typedefs = []
	
	for b in bytes:
		if (not b in probe['unsigned_sizes']):
			print_error(['Unable to find appropriate unsigned integer type for %u bytes.' % b,
			             COMPILER_FAIL])
		
		if (not b in probe['signed_sizes']):
			print_error(['Unable to find appropriate signed integer type for %u bytes.' % b,
			             COMPILER_FAIL])
		
		if (not b in probe['unsigned_strcs']):
			print_error(['Unable to find appropriate unsigned printf formatter for %u bytes.' % b,
			             COMPILER_FAIL])
		
		if (not b in probe['signed_strcs']):
			print_error(['Unable to find appropriate signed printf formatter for %u bytes.' % b,
			             COMPILER_FAIL])
		
		if (not b in probe['unsigned_concs']):
			print_error(['Unable to find appropriate unsigned literal macro for %u bytes.' % b,
			             COMPILER_FAIL])
		
		if (not b in probe['signed_concs']):
			print_error(['Unable to find appropriate signed literal macro for %u bytes.' % b,
			             COMPILER_FAIL])
		
		typedefs.append({'oldtype': "unsigned %s" % probe['unsigned_sizes'][b], 'newtype': "uint%u_t" % (b * 8)})
		typedefs.append({'oldtype': "signed %s" % probe['signed_sizes'][b], 'newtype': "int%u_t" % (b * 8)})
		
		macros.append({'oldmacro': "unsigned %s" % probe['unsigned_sizes'][b], 'newmacro': "UINT%u_T" % (b * 8)})
		macros.append({'oldmacro': "signed %s" % probe['signed_sizes'][b], 'newmacro': "INT%u_T" % (b * 8)})
		
		macros.append({'oldmacro': "\"%so\"" % probe['unsigned_strcs'][b], 'newmacro': "PRIo%u" % (b * 8)})
		macros.append({'oldmacro': "\"%su\"" % probe['unsigned_strcs'][b], 'newmacro': "PRIu%u" % (b * 8)})
		macros.append({'oldmacro': "\"%sx\"" % probe['unsigned_strcs'][b], 'newmacro': "PRIx%u" % (b * 8)})
		macros.append({'oldmacro': "\"%sX\"" % probe['unsigned_strcs'][b], 'newmacro': "PRIX%u" % (b * 8)})
		macros.append({'oldmacro': "\"%sd\"" % probe['signed_strcs'][b], 'newmacro': "PRId%u" % (b * 8)})
		
		name = probe['unsigned_concs'][b]
		if ((name.startswith('@')) or (name == "")):
			macros.append({'oldmacro': "c ## U", 'newmacro': "UINT%u_C(c)" % (b * 8)})
		else:
			macros.append({'oldmacro': "c ## U%s" % name, 'newmacro': "UINT%u_C(c)" % (b * 8)})
		
		name = probe['unsigned_concs'][b]
		if ((name.startswith('@')) or (name == "")):
			macros.append({'oldmacro': "c", 'newmacro': "INT%u_C(c)" % (b * 8)})
		else:
			macros.append({'oldmacro': "c ## %s" % name, 'newmacro': "INT%u_C(c)" % (b * 8)})
	
	for tag in inttags:
		newmacro = "U%s" % tag
		if (not tag in probe['unsigned_tags']):
			print_error(['Unable to find appropriate size macro for %s.' % newmacro,
			             COMPILER_FAIL])
		
		oldmacro = "UINT%s" % (probe['unsigned_tags'][tag] * 8)
		macros.append({'oldmacro': "%s_MIN" % oldmacro, 'newmacro': "%s_MIN" % newmacro})
		macros.append({'oldmacro': "%s_MAX" % oldmacro, 'newmacro': "%s_MAX" % newmacro})
		macros.append({'oldmacro': "1", 'newmacro': 'U%s_SIZE_%s' % (tag, probe['unsigned_tags'][tag] * 8)})
		
		newmacro = tag
		if (not tag in probe['signed_tags']):
			print_error(['Unable to find appropriate size macro for %s' % newmacro,
			             COMPILER_FAIL])
		
		oldmacro = "INT%s" % (probe['signed_tags'][tag] * 8)
		macros.append({'oldmacro': "%s_MIN" % oldmacro, 'newmacro': "%s_MIN" % newmacro})
		macros.append({'oldmacro': "%s_MAX" % oldmacro, 'newmacro': "%s_MAX" % newmacro})
		macros.append({'oldmacro': "1", 'newmacro': '%s_SIZE_%s' % (tag, probe['signed_tags'][tag] * 8)})
	
	for tag in floattags:
		if (not tag in probe['float_tags']):
			print_error(['Unable to find appropriate size macro for %s' % tag,
			             COMPILER_FAIL])
		
		macros.append({'oldmacro': "1", 'newmacro': '%s_SIZE_%s' % (tag, probe['float_tags'][tag] * 8)})
	
	if (not 'size' in probe['builtin_signs']):
		print_error(['Unable to determine whether size_t is signed or unsigned.',
		             COMPILER_FAIL])
	
	if (probe['builtin_signs']['size'] != 'unsigned'):
		print_error(['The type size_t is not unsigned.',
		             COMPILER_FAIL])
	
	fnd = True
	
	if (not 'wchar' in probe['builtin_sizes']):
		print_warning(['The compiler does not provide the macro __WCHAR_TYPE__',
		               'for defining the compiler-native type wchar_t. We are',
		               'forced to define wchar_t as a hardwired type int32_t.',
		               COMPILER_WARNING])
		fnd = False
	
	if (probe['builtin_sizes']['wchar']['value'] != 4):
		print_warning(['The compiler provided macro __WCHAR_TYPE__ for defining',
		               'the compiler-native type wchar_t is not compliant with',
		               'HelenOS. We are forced to define wchar_t as a hardwired',
		               'type int32_t.',
		               COMPILER_WARNING])
		fnd = False
	
	if (not fnd):
		macros.append({'oldmacro': "int32_t", 'newmacro': "wchar_t"})
	else:
		macros.append({'oldmacro': "__WCHAR_TYPE__", 'newmacro': "wchar_t"})
	
	if (not 'wchar' in probe['builtin_signs']):
		print_error(['Unable to determine whether wchar_t is signed or unsigned.',
		             COMPILER_FAIL])
	
	if (probe['builtin_signs']['wchar'] == 'unsigned'):
		macros.append({'oldmacro': "1", 'newmacro': 'WCHAR_IS_UNSIGNED'})
	if (probe['builtin_signs']['wchar'] == 'signed'):
		macros.append({'oldmacro': "1", 'newmacro': 'WCHAR_IS_SIGNED'})
	
	fnd = True
	
	if (not 'wint' in probe['builtin_sizes']):
		print_warning(['The compiler does not provide the macro __WINT_TYPE__',
		               'for defining the compiler-native type wint_t. We are',
		               'forced to define wint_t as a hardwired type int32_t.',
		               COMPILER_WARNING])
		fnd = False
	
	if (probe['builtin_sizes']['wint']['value'] != 4):
		print_warning(['The compiler provided macro __WINT_TYPE__ for defining',
		               'the compiler-native type wint_t is not compliant with',
		               'HelenOS. We are forced to define wint_t as a hardwired',
		               'type int32_t.',
		               COMPILER_WARNING])
		fnd = False
	
	if (not fnd):
		macros.append({'oldmacro': "int32_t", 'newmacro': "wint_t"})
	else:
		macros.append({'oldmacro': "__WINT_TYPE__", 'newmacro': "wint_t"})
	
	if (not 'wint' in probe['builtin_signs']):
		print_error(['Unable to determine whether wint_t is signed or unsigned.',
		             COMPILER_FAIL])
	
	if (probe['builtin_signs']['wint'] == 'unsigned'):
		macros.append({'oldmacro': "1", 'newmacro': 'WINT_IS_UNSIGNED'})
	if (probe['builtin_signs']['wint'] == 'signed'):
		macros.append({'oldmacro': "1", 'newmacro': 'WINT_IS_SIGNED'})
	
	return {'macros': macros, 'typedefs': typedefs}

def create_makefile(mkname, common):
	"Create makefile output"
	
	outmk = open(mkname, 'w')
	
	outmk.write('#########################################\n')
	outmk.write('## AUTO-GENERATED FILE, DO NOT EDIT!!! ##\n')
	outmk.write('## Generated by: tools/autotool.py     ##\n')
	outmk.write('#########################################\n\n')
	
	for key, value in common.items():
		if (type(value) is list):
			outmk.write('%s = %s\n' % (key, " ".join(value)))
		else:
			outmk.write('%s = %s\n' % (key, value))
	
	outmk.close()

def create_header(hdname, maps):
	"Create header output"
	
	outhd = open(hdname, 'w')
	
	outhd.write('/***************************************\n')
	outhd.write(' * AUTO-GENERATED FILE, DO NOT EDIT!!! *\n')
	outhd.write(' * Generated by: tools/autotool.py     *\n')
	outhd.write(' ***************************************/\n\n')
	
	outhd.write('#ifndef %s\n' % GUARD)
	outhd.write('#define %s\n\n' % GUARD)
	
	for macro in maps['macros']:
		outhd.write('#define %s  %s\n' % (macro['newmacro'], macro['oldmacro']))
	
	outhd.write('\n')
	
	for typedef in maps['typedefs']:
		outhd.write('typedef %s %s;\n' % (typedef['oldtype'], typedef['newtype']))
	
	outhd.write('\n#endif\n')
	outhd.close()

def main():
	config = {}
	common = {}
	
	# Read and check configuration
	if os.path.exists(CONFIG):
		read_config(CONFIG, config)
	else:
		print_error(["Configuration file %s not found! Make sure that the" % CONFIG,
		             "configuration phase of HelenOS build went OK. Try running",
		             "\"make config\" again."])
	
	check_config(config, "PLATFORM")
	check_config(config, "COMPILER")
	check_config(config, "BARCH")
	
	# Cross-compiler prefix
	if ('CROSS_PREFIX' in os.environ):
		cross_prefix = os.environ['CROSS_PREFIX']
	else:
		cross_prefix = "/usr/local/cross"
	
	# HelenOS cross-compiler prefix
	if ('CROSS_HELENOS_PREFIX' in os.environ):
		cross_helenos_prefix = os.environ['CROSS_HELENOS_PREFIX']
	else:
		cross_helenos_prefix = "/usr/local/cross-helenos"
	
	# Prefix binutils tools on Solaris
	if (os.uname()[0] == "SunOS"):
		binutils_prefix = "g"
	else:
		binutils_prefix = ""
	
	owd = sandbox_enter()
	
	try:
		# Common utilities
		check_app(["ln", "--version"], "Symlink utility", "usually part of coreutils")
		check_app(["rm", "--version"], "File remove utility", "usually part of coreutils")
		check_app(["mkdir", "--version"], "Directory creation utility", "usually part of coreutils")
		check_app(["cp", "--version"], "Copy utility", "usually part of coreutils")
		check_app(["find", "--version"], "Find utility", "usually part of findutils")
		check_app(["diff", "--version"], "Diff utility", "usually part of diffutils")
		check_app(["make", "--version"], "Make utility", "preferably GNU Make")
		check_app(["makedepend", "-f", "-"], "Makedepend utility", "usually part of imake or xutils")
		
		# Compiler
		common['CC_ARGS'] = []
		if (config['COMPILER'] == "gcc_cross"):
			target, cc_args, gnu_target, clang_target, helenos_target = get_target(config)
			
			if (target is None) or (gnu_target is None):
				print_error(["Unsupported compiler target for GNU GCC.",
				             "Please contact the developers of HelenOS."])
			
			path = "%s/%s/bin" % (cross_prefix, target)
			prefix = "%s-" % gnu_target
			
			check_gcc(path, prefix, common, PACKAGE_CROSS)
			check_binutils(path, prefix, common, PACKAGE_CROSS)
			
			check_common(common, "GCC")
			common['CC'] = common['GCC']
			common['CC_ARGS'].extend(cc_args)
		
		if (config['COMPILER'] == "gcc_helenos"):
			target, cc_args, gnu_target, clang_target, helenos_target = get_target(config)
			
			if (target is None) or (helenos_target is None):
				print_error(["Unsupported compiler target for GNU GCC.",
				             "Please contact the developers of HelenOS."])
			
			path = "%s/%s/bin" % (cross_helenos_prefix, target)
			prefix = "%s-" % helenos_target
			
			check_gcc(path, prefix, common, PACKAGE_CROSS)
			check_binutils(path, prefix, common, PACKAGE_CROSS)
			
			check_common(common, "GCC")
			common['CC'] = common['GCC']
			common['CC_ARGS'].extend(cc_args)
		
		if (config['COMPILER'] == "gcc_native"):
			check_gcc(None, "", common, PACKAGE_GCC)
			check_binutils(None, binutils_prefix, common, PACKAGE_BINUTILS)
			
			check_common(common, "GCC")
			common['CC'] = common['GCC']
		
		if (config['COMPILER'] == "icc"):
			common['CC'] = "icc"
			check_app([common['CC'], "-V"], "Intel C++ Compiler", "support is experimental")
			check_gcc(None, "", common, PACKAGE_GCC)
			check_binutils(None, binutils_prefix, common, PACKAGE_BINUTILS)
		
		if (config['COMPILER'] == "clang"):
			target, cc_args, gnu_target, clang_target = get_target(config)
			
			if (target is None) or (gnu_target is None) or (clang_target is None):
				print_error(["Unsupported compiler target for clang.",
				             "Please contact the developers of HelenOS."])
			
			path = "%s/%s/bin" % (cross_prefix, target)
			prefix = "%s-" % gnu_target
			
			check_app(["clang", "--version"], "clang compiler", "preferably version 1.0 or newer")
			check_gcc(path, prefix, common, PACKAGE_GCC)
			check_binutils(path, prefix, common, PACKAGE_BINUTILS)
			
			check_common(common, "GCC")
			common['CC'] = "clang"
			common['CC_ARGS'].extend(cc_args)
			common['CC_ARGS'].append("-target")
			common['CC_ARGS'].append(clang_target)
			common['CLANG_TARGET'] = clang_target
		
		# Platform-specific utilities
		if ((config['BARCH'] == "amd64") or (config['BARCH'] == "ia32") or (config['BARCH'] == "ppc32") or (config['BARCH'] == "sparc64")):
			common['GENISOIMAGE'] = check_app_alternatives(["mkisofs", "genisoimage"], ["--version"], "ISO 9660 creation utility", "usually part of genisoimage")
		
		probe = probe_compiler(common,
			[
				{'type': 'long long int', 'tag': 'LLONG', 'strc': '"ll"', 'conc': '"LL"'},
				{'type': 'long int', 'tag': 'LONG', 'strc': '"l"', 'conc': '"L"'},
				{'type': 'int', 'tag': 'INT', 'strc': '""', 'conc': '""'},
				{'type': 'short int', 'tag': 'SHORT', 'strc': '"h"', 'conc': '"@"'},
				{'type': 'char', 'tag': 'CHAR', 'strc': '"hh"', 'conc': '"@@"'}
			],
			[
				{'type': 'long double', 'tag': 'LONG_DOUBLE'},
				{'type': 'double', 'tag': 'DOUBLE'},
				{'type': 'float', 'tag': 'FLOAT'}
			]
		)
		
		maps = detect_sizes(probe, [1, 2, 4, 8], ['CHAR', 'SHORT', 'INT', 'LONG', 'LLONG'], ['LONG_DOUBLE', 'DOUBLE', 'FLOAT'])
		
	finally:
		sandbox_leave(owd)
	
	create_makefile(MAKEFILE, common)
	create_header(HEADER, maps)
	
	return 0

if __name__ == '__main__':
	sys.exit(main())<|MERGE_RESOLUTION|>--- conflicted
+++ resolved
@@ -263,18 +263,16 @@
 		clang_target = "powerpc-unknown-linux"
 		helenos_target = "ppc-helenos"
 	
+	if (config['PLATFORM'] == "sparc32"):
+		target = config['PLATFORM'];
+		gnu_target = "sparc-leon3-linux-gnu"
+		helenos_target = "sparc-leon3-helenos"
+	
 	if (config['PLATFORM'] == "sparc64"):
 		target = config['PLATFORM']
 		gnu_target = "sparc64-linux-gnu"
 		clang_target = "sparc-unknown-linux"
-<<<<<<< HEAD
-
-	if (config['PLATFORM'] == "sparc32"):
-		target = config['PLATFORM'];
-		gnu_target = "sparc-leon3-linux-gnu"
-=======
 		helenos_target = "sparc64-helenos"
->>>>>>> da44ae93
 	
 	return (target, cc_args, gnu_target, clang_target, helenos_target)
 
