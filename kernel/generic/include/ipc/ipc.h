/*
 * Copyright (c) 2006 Ondrej Palkovsky
 * All rights reserved.
 *
 * Redistribution and use in source and binary forms, with or without
 * modification, are permitted provided that the following conditions
 * are met:
 *
 * - Redistributions of source code must retain the above copyright
 *   notice, this list of conditions and the following disclaimer.
 * - Redistributions in binary form must reproduce the above copyright
 *   notice, this list of conditions and the following disclaimer in the
 *   documentation and/or other materials provided with the distribution.
 * - The name of the author may not be used to endorse or promote products
 *   derived from this software without specific prior written permission.
 *
 * THIS SOFTWARE IS PROVIDED BY THE AUTHOR ``AS IS'' AND ANY EXPRESS OR
 * IMPLIED WARRANTIES, INCLUDING, BUT NOT LIMITED TO, THE IMPLIED WARRANTIES
 * OF MERCHANTABILITY AND FITNESS FOR A PARTICULAR PURPOSE ARE DISCLAIMED.
 * IN NO EVENT SHALL THE AUTHOR BE LIABLE FOR ANY DIRECT, INDIRECT,
 * INCIDENTAL, SPECIAL, EXEMPLARY, OR CONSEQUENTIAL DAMAGES (INCLUDING, BUT
 * NOT LIMITED TO, PROCUREMENT OF SUBSTITUTE GOODS OR SERVICES; LOSS OF USE,
 * DATA, OR PROFITS; OR BUSINESS INTERRUPTION) HOWEVER CAUSED AND ON ANY
 * THEORY OF LIABILITY, WHETHER IN CONTRACT, STRICT LIABILITY, OR TORT
 * (INCLUDING NEGLIGENCE OR OTHERWISE) ARISING IN ANY WAY OUT OF THE USE OF
 * THIS SOFTWARE, EVEN IF ADVISED OF THE POSSIBILITY OF SUCH DAMAGE.
 */

/** @addtogroup genericipc
 * @{
 */
/** @file
 */

#ifndef KERN_IPC_H_
#define KERN_IPC_H_

/** Length of data being transfered with IPC call
 *
 * The uspace may not be able to utilize full length
 *
 */
#define IPC_CALL_LEN  6

<<<<<<< HEAD
/** Maximum active async calls per thread */
#ifdef CONFIG_DEBUG
	#define IPC_MAX_ASYNC_CALLS  16
#else
	#define IPC_MAX_ASYNC_CALLS  4000
#endif
=======
/** Maximum active async calls per phone */
#define IPC_MAX_ASYNC_CALLS  4
>>>>>>> 554debd8

/* Flags for calls */

/** This is answer to a call */
#define IPC_CALL_ANSWERED  (1 << 0)

/** Answer will not be passed to userspace, will be discarded */
#define IPC_CALL_DISCARD_ANSWER  (1 << 1)

/** Call was forwarded */
#define IPC_CALL_FORWARDED  (1 << 2)

/** Identify connect_me_to answer */
#define IPC_CALL_CONN_ME_TO  (1 << 3)

/** Interrupt notification */
#define IPC_CALL_NOTIF  (1 << 4)


/** Bits used in call hashes.
 *
 * The addresses are aligned at least to 4 that is why we can use the 2 least
 * significant bits of the call address.
 *
 */

/** Type of this call is 'answer' */
#define IPC_CALLID_ANSWERED  1

/** Type of this call is 'notification' */
#define IPC_CALLID_NOTIFICATION  2

/* Return values from sys_ipc_call_async(). */
#define IPC_CALLRET_FATAL      -1
#define IPC_CALLRET_TEMPORARY  -2


/* Macros for manipulating calling data */
#define IPC_SET_RETVAL(data, retval)  ((data).args[0] = (retval))
#define IPC_SET_METHOD(data, val)     ((data).args[0] = (val))
#define IPC_SET_ARG1(data, val)       ((data).args[1] = (val))
#define IPC_SET_ARG2(data, val)       ((data).args[2] = (val))
#define IPC_SET_ARG3(data, val)       ((data).args[3] = (val))
#define IPC_SET_ARG4(data, val)       ((data).args[4] = (val))
#define IPC_SET_ARG5(data, val)       ((data).args[5] = (val))

#define IPC_GET_METHOD(data)  ((data).args[0])
#define IPC_GET_RETVAL(data)  ((data).args[0])

#define IPC_GET_ARG1(data)  ((data).args[1])
#define IPC_GET_ARG2(data)  ((data).args[2])
#define IPC_GET_ARG3(data)  ((data).args[3])
#define IPC_GET_ARG4(data)  ((data).args[4])
#define IPC_GET_ARG5(data)  ((data).args[5])

/* Well known phone descriptors */
#define PHONE_NS  0

/* Forwarding flags. */
#define IPC_FF_NONE  0

/**
 * The call will be routed as though it was initially sent via the phone used to
 * forward it. This feature is intended to support the situation in which the
 * forwarded call needs to be handled by the same connection fibril as any other
 * calls that were initially sent by the forwarder to the same destination. This
 * flag has no imapct on routing replies.
 *
 */
#define IPC_FF_ROUTE_FROM_ME  (1 << 0)

/** System-specific methods - only through special syscalls
 * These methods have special behaviour
 *
 */

/** Clone connection.
 *
 * The calling task clones one of its phones for the callee.
 *
 * - ARG1 - The caller sets ARG1 to the phone of the cloned connection.
 *        - The callee gets the new phone from ARG1.
 *
 * - on answer, the callee acknowledges the new connection by sending EOK back
 *   or the kernel closes it
 *
 */
#define IPC_M_CONNECTION_CLONE  1

/** Protocol for CONNECT - ME
 *
 * Through this call, the recipient learns about the new cloned connection. 
 *
 * - ARG5 - the kernel sets ARG5 to contain the hash of the used phone
 * - on asnwer, the callee acknowledges the new connection by sending EOK back
 *   or the kernel closes it
 *
 */
#define IPC_M_CONNECT_ME  2

/** Protocol for CONNECT - TO - ME
 *
 * Calling process asks the callee to create a callback connection,
 * so that it can start initiating new messages.
 *
 * The protocol for negotiating is:
 * - sys_connect_to_me - sends a message IPC_M_CONNECT_TO_ME
 * - recipient         - upon receipt tries to allocate new phone
 *                       - if it fails, responds with ELIMIT
 *                     - passes call to userspace. If userspace
 *                       responds with error, phone is deallocated and
 *                       error is sent back to caller. Otherwise 
 *                       the call is accepted and the response is sent back.
 *                     - the allocated phoneid is passed to userspace 
 *                       (on the receiving side) as ARG5 of the call.
 *
 */
#define IPC_M_CONNECT_TO_ME  3

/** Protocol for CONNECT - ME - TO
 *
 * Calling process asks the callee to create for him a new connection.
 * E.g. the caller wants a name server to connect him to print server.
 *
 * The protocol for negotiating is:
 * - sys_connect_me_to - send a synchronous message to name server
 *                       indicating that it wants to be connected to some
 *                       service
 *                     - arg1/2/3 are user specified, arg5 contains
 *                       address of the phone that should be connected
 *                       (TODO: it leaks to userspace)
 *  - recipient        -  if ipc_answer == 0, then accept connection
 *                     -  otherwise connection refused
 *                     -  recepient may forward message.
 *
 */
#define IPC_M_CONNECT_ME_TO  4

/** This message is sent to answerbox when the phone is hung up
 *
 */
#define IPC_M_PHONE_HUNGUP  5

/** Send as_area over IPC.
 * - ARG1 - source as_area base address
 * - ARG2 - size of source as_area (filled automatically by kernel)
 * - ARG3 - flags of the as_area being sent
 *
 * on answer, the recipient must set:
 * - ARG1 - dst as_area base adress
 *
 */
#define IPC_M_SHARE_OUT  6

/** Receive as_area over IPC.
 * - ARG1 - destination as_area base address
 * - ARG2 - destination as_area size
 * - ARG3 - user defined argument
 *
 * on answer, the recipient must set:
 *
 * - ARG1 - source as_area base address
 * - ARG2 - flags that will be used for sharing
 *
 */
#define IPC_M_SHARE_IN  7

/** Send data to another address space over IPC.
 * - ARG1 - source address space virtual address
 * - ARG2 - size of data to be copied, may be overriden by the recipient
 *
 * on answer, the recipient must set:
 *
 * - ARG1 - final destination address space virtual address
 * - ARG2 - final size of data to be copied
 *
 */
#define IPC_M_DATA_WRITE  8

/** Receive data from another address space over IPC.
 * - ARG1 - destination virtual address in the source address space
 * - ARG2 - size of data to be received, may be cropped by the recipient 
 *
 * on answer, the recipient must set:
 *
 * - ARG1 - source virtual address in the destination address space
 * - ARG2 - final size of data to be copied
 *
 */
#define IPC_M_DATA_READ  9

/** Debug the recipient.
 * - ARG1 - specifies the debug method (from udebug_method_t)
 * - other arguments are specific to the debug method
 *
 */
#define IPC_M_DEBUG_ALL  10

/* Well-known methods */
#define IPC_M_LAST_SYSTEM  511
#define IPC_M_PING         512

/* User methods */
#define IPC_FIRST_USER_METHOD  1024

#ifdef KERNEL

#define IPC_MAX_PHONES  32

#include <synch/spinlock.h>
#include <synch/mutex.h>
#include <synch/waitq.h>

struct answerbox;
struct task;

typedef enum {
	/** Phone is free and can be allocated */
	IPC_PHONE_FREE = 0,
	/** Phone is connecting somewhere */
	IPC_PHONE_CONNECTING,
	/** Phone is connected */
	IPC_PHONE_CONNECTED,
	/** Phone is hung up, waiting for answers to come */
	IPC_PHONE_HUNGUP,
	/** Phone was hungup from server */
	IPC_PHONE_SLAMMED
} ipc_phone_state_t;

/** Structure identifying phone (in TASK structure) */
typedef struct {
	mutex_t lock;
	link_t link;
	struct answerbox *callee;
	ipc_phone_state_t state;
	atomic_t active_calls;
} phone_t;

typedef struct answerbox {
	IRQ_SPINLOCK_DECLARE(lock);
	
	struct task *task;
	
	waitq_t wq;
	
	/** Linkage for the list of task's synchronous answerboxes. */
	link_t sync_box_link;
	
	/** Phones connected to this answerbox. */
	link_t connected_phones;
	/** Received calls. */
	link_t calls;
	link_t dispatched_calls;  /* Should be hash table in the future */
	
	/** Answered calls. */
	link_t answers;
	
	IRQ_SPINLOCK_DECLARE(irq_lock);
	
	/** Notifications from IRQ handlers. */
	link_t irq_notifs;
	/** IRQs with notifications to this answerbox. */
	link_t irq_head;
} answerbox_t;

typedef struct {
	unative_t args[IPC_CALL_LEN];
	phone_t *phone;
} ipc_data_t;

typedef struct {
	link_t link;
	
	unsigned int flags;
	
	/** Identification of the caller. */
	struct task *sender;
	
	/*
	 * The caller box is different from sender->answerbox
	 * for synchronous calls.
	 *
	 */
	answerbox_t *callerbox;
	
	/** Private data to internal IPC. */
	unative_t priv;
	
	/** Data passed from/to userspace. */
	ipc_data_t data;
	
	/** Buffer for IPC_M_DATA_WRITE and IPC_M_DATA_READ. */
	uint8_t *buffer;
	
	/*
	 * The forward operation can masquerade the caller phone. For those
	 * cases, we must keep it aside so that the answer is processed
	 * correctly.
	 *
	 */
	phone_t *caller_phone;
} call_t;

extern answerbox_t *ipc_phone_0;

extern void ipc_init(void);

extern call_t *ipc_call_alloc(unsigned int);
extern void ipc_call_free(call_t *);

extern int ipc_call(phone_t *, call_t *);
extern int ipc_call_sync(phone_t *, call_t *);
extern call_t * ipc_wait_for_call(answerbox_t *, uint32_t, unsigned int);
extern int ipc_forward(call_t *, phone_t *, answerbox_t *, unsigned int);
extern void ipc_answer(answerbox_t *, call_t *);

extern void ipc_phone_init(phone_t *);
extern void ipc_phone_connect(phone_t *, answerbox_t *);
extern int ipc_phone_hangup(phone_t *);

extern void ipc_answerbox_init(answerbox_t *, struct task *);

extern void ipc_cleanup(void);
extern void ipc_backsend_err(phone_t *, call_t *, unative_t);
extern void ipc_answerbox_slam_phones(answerbox_t *, bool);
extern void ipc_cleanup_call_list(link_t *);

extern void ipc_print_task(task_id_t);

#endif /* KERNEL */

#endif

/** @}
 */<|MERGE_RESOLUTION|>--- conflicted
+++ resolved
@@ -42,17 +42,8 @@
  */
 #define IPC_CALL_LEN  6
 
-<<<<<<< HEAD
-/** Maximum active async calls per thread */
-#ifdef CONFIG_DEBUG
-	#define IPC_MAX_ASYNC_CALLS  16
-#else
-	#define IPC_MAX_ASYNC_CALLS  4000
-#endif
-=======
 /** Maximum active async calls per phone */
 #define IPC_MAX_ASYNC_CALLS  4
->>>>>>> 554debd8
 
 /* Flags for calls */
 
