--- conflicted
+++ resolved
@@ -1281,14 +1281,7 @@
  */
 bool frame_adjust_zone_bounds(bool low, uintptr_t *basep, size_t *sizep)
 {
-<<<<<<< HEAD
-	// FIXME: This might lead to overflow if the identity_size is too big
-	// but it is necessary if the PA identity_base > identity_size
-	const uintptr_t limit =
-	    KA2PA(config.identity_base) + config.identity_size;
-=======
 	uintptr_t limit = KA2PA(config.identity_base) + config.identity_size;
->>>>>>> dbbba51c
 
 	if (low) {
 		if (*basep > limit)
