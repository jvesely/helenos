/*
 * Copyright (c) 2005 Martin Decky
 * All rights reserved.
 *
 * Redistribution and use in source and binary forms, with or without
 * modification, are permitted provided that the following conditions
 * are met:
 *
 * - Redistributions of source code must retain the above copyright
 *   notice, this list of conditions and the following disclaimer.
 * - Redistributions in binary form must reproduce the above copyright
 *   notice, this list of conditions and the following disclaimer in the
 *   documentation and/or other materials provided with the distribution.
 * - The name of the author may not be used to endorse or promote products
 *   derived from this software without specific prior written permission.
 *
 * THIS SOFTWARE IS PROVIDED BY THE AUTHOR ``AS IS'' AND ANY EXPRESS OR
 * IMPLIED WARRANTIES, INCLUDING, BUT NOT LIMITED TO, THE IMPLIED WARRANTIES
 * OF MERCHANTABILITY AND FITNESS FOR A PARTICULAR PURPOSE ARE DISCLAIMED.
 * IN NO EVENT SHALL THE AUTHOR BE LIABLE FOR ANY DIRECT, INDIRECT,
 * INCIDENTAL, SPECIAL, EXEMPLARY, OR CONSEQUENTIAL DAMAGES (INCLUDING, BUT
 * NOT LIMITED TO, PROCUREMENT OF SUBSTITUTE GOODS OR SERVICES; LOSS OF USE,
 * DATA, OR PROFITS; OR BUSINESS INTERRUPTION) HOWEVER CAUSED AND ON ANY
 * THEORY OF LIABILITY, WHETHER IN CONTRACT, STRICT LIABILITY, OR TORT
 * (INCLUDING NEGLIGENCE OR OTHERWISE) ARISING IN ANY WAY OUT OF THE USE OF
 * THIS SOFTWARE, EVEN IF ADVISED OF THE POSSIBILITY OF SUCH DAMAGE.
 */

/** @addtogroup generic
 * @{
 */

/**
 * @file
 * @brief Syscall table and syscall wrappers.
 */

#include <syscall/syscall.h>
#include <proc/thread.h>
#include <proc/task.h>
#include <proc/program.h>
#include <mm/as.h>
#include <print.h>
#include <arch.h>
#include <debug.h>
#include <ddi/device.h>
#include <ipc/sysipc.h>
#include <synch/futex.h>
#include <synch/smc.h>
#include <ddi/ddi.h>
#include <ipc/event.h>
#include <security/cap.h>
#include <sysinfo/sysinfo.h>
#include <console/console.h>
#include <udebug/udebug.h>

/** Dispatch system call */
unative_t syscall_handler(unative_t a1, unative_t a2, unative_t a3,
    unative_t a4, unative_t a5, unative_t a6, unative_t id)
{
	/* Do userpace accounting */
	irq_spinlock_lock(&THREAD->lock, true);
	thread_update_accounting(true);
	irq_spinlock_unlock(&THREAD->lock, true);
	
#ifdef CONFIG_UDEBUG
	/*
	 * Early check for undebugged tasks. We do not lock anything as this
	 * test need not be precise in either direction.
	 *
	 */
	if (THREAD->udebug.active)
		udebug_syscall_event(a1, a2, a3, a4, a5, a6, id, 0, false);
#endif
	
	unative_t rc;
	if (id < SYSCALL_END) {
		rc = syscall_table[id](a1, a2, a3, a4, a5, a6);
	} else {
		printf("Task %" PRIu64": Unknown syscall %#" PRIxn, TASK->taskid, id);
		task_kill(TASK->taskid);
		thread_exit();
	}
	
	if (THREAD->interrupted)
		thread_exit();
	
#ifdef CONFIG_UDEBUG
	if (THREAD->udebug.active) {
		udebug_syscall_event(a1, a2, a3, a4, a5, a6, id, rc, true);
		
		/*
		 * Stopping point needed for tasks that only invoke
		 * non-blocking system calls. Not needed if the task
		 * is not being debugged (it cannot block here).
		 */
		udebug_stoppable_begin();
		udebug_stoppable_end();
	}
#endif
	
	/* Do kernel accounting */
	irq_spinlock_lock(&THREAD->lock, true);
	thread_update_accounting(false);
	irq_spinlock_unlock(&THREAD->lock, true);
	
	return rc;
}

syshandler_t syscall_table[SYSCALL_END] = {
	(syshandler_t) sys_klog,
	(syshandler_t) sys_tls_set,
	
	/* Thread and task related syscalls. */
	(syshandler_t) sys_thread_create,
	(syshandler_t) sys_thread_exit,
	(syshandler_t) sys_thread_get_id,
	(syshandler_t) sys_thread_usleep,
	
	(syshandler_t) sys_task_get_id,
	(syshandler_t) sys_task_set_name,
	(syshandler_t) sys_program_spawn_loader,
	
	/* Synchronization related syscalls. */
	(syshandler_t) sys_futex_sleep,
	(syshandler_t) sys_futex_wakeup,
	(syshandler_t) sys_smc_coherence,
	
	/* Address space related syscalls. */
	(syshandler_t) sys_as_area_create,
	(syshandler_t) sys_as_area_resize,
	(syshandler_t) sys_as_area_change_flags,
	(syshandler_t) sys_as_area_destroy,
	
	/* IPC related syscalls. */
	(syshandler_t) sys_ipc_call_sync_fast,
	(syshandler_t) sys_ipc_call_sync_slow,
	(syshandler_t) sys_ipc_call_async_fast,
	(syshandler_t) sys_ipc_call_async_slow,
	(syshandler_t) sys_ipc_answer_fast,
	(syshandler_t) sys_ipc_answer_slow,
	(syshandler_t) sys_ipc_forward_fast,
	(syshandler_t) sys_ipc_forward_slow,
	(syshandler_t) sys_ipc_wait_for_call,
	(syshandler_t) sys_ipc_poke,
	(syshandler_t) sys_ipc_hangup,
	(syshandler_t) sys_ipc_register_irq,
	(syshandler_t) sys_ipc_unregister_irq,
	
	/* Event notification syscalls. */
	(syshandler_t) sys_event_subscribe,
	
	/* Capabilities related syscalls. */
	(syshandler_t) sys_cap_grant,
	(syshandler_t) sys_cap_revoke,
	
	/* DDI related syscalls. */
	(syshandler_t) sys_device_assign_devno,
	(syshandler_t) sys_physmem_map,
	(syshandler_t) sys_iospace_enable,
<<<<<<< HEAD
=======
	(syshandler_t) sys_preempt_control,
	(syshandler_t) sys_interrupt_enable,
>>>>>>> f2d4688d
	
	/* Sysinfo syscalls */
	(syshandler_t) sys_sysinfo_get_tag,
	(syshandler_t) sys_sysinfo_get_value,
	(syshandler_t) sys_sysinfo_get_data_size,
	(syshandler_t) sys_sysinfo_get_data,
	
	/* Debug calls */
	(syshandler_t) sys_debug_enable_console,
	(syshandler_t) sys_debug_disable_console,
	
	(syshandler_t) sys_ipc_connect_kbox
};

/** @}
 */<|MERGE_RESOLUTION|>--- conflicted
+++ resolved
@@ -158,11 +158,7 @@
 	(syshandler_t) sys_device_assign_devno,
 	(syshandler_t) sys_physmem_map,
 	(syshandler_t) sys_iospace_enable,
-<<<<<<< HEAD
-=======
-	(syshandler_t) sys_preempt_control,
 	(syshandler_t) sys_interrupt_enable,
->>>>>>> f2d4688d
 	
 	/* Sysinfo syscalls */
 	(syshandler_t) sys_sysinfo_get_tag,
