--- conflicted
+++ resolved
@@ -158,11 +158,7 @@
 	(syshandler_t) sys_device_assign_devno,
 	(syshandler_t) sys_physmem_map,
 	(syshandler_t) sys_iospace_enable,
-<<<<<<< HEAD
-=======
-	(syshandler_t) sys_preempt_control,
 	(syshandler_t) sys_interrupt_enable,
->>>>>>> a6e54c5d
 	
 	/* Sysinfo syscalls */
 	(syshandler_t) sys_sysinfo_get_tag,
