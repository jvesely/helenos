--- conflicted
+++ resolved
@@ -68,13 +68,8 @@
 	.hash = nodes_hash,
 	.key_hash = nodes_key_hash,
 	.key_equal = nodes_key_equal,
-<<<<<<< HEAD
-	.equal = 0,
-	.remove_callback = 0,
-=======
 	.equal = NULL,
 	.remove_callback = NULL,
->>>>>>> 94795812
 };
 
 /** Initialize the VFS node hash table.
