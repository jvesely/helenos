/*
 * Copyright (c) 2012 Jiri Svoboda
 * All rights reserved.
 *
 * Redistribution and use in source and binary forms, with or without
 * modification, are permitted provided that the following conditions
 * are met:
 *
 * - Redistributions of source code must retain the above copyright
 *   notice, this list of conditions and the following disclaimer.
 * - Redistributions in binary form must reproduce the above copyright
 *   notice, this list of conditions and the following disclaimer in the
 *   documentation and/or other materials provided with the distribution.
 * - The name of the author may not be used to endorse or promote products
 *   derived from this software without specific prior written permission.
 *
 * THIS SOFTWARE IS PROVIDED BY THE AUTHOR ``AS IS'' AND ANY EXPRESS OR
 * IMPLIED WARRANTIES, INCLUDING, BUT NOT LIMITED TO, THE IMPLIED WARRANTIES
 * OF MERCHANTABILITY AND FITNESS FOR A PARTICULAR PURPOSE ARE DISCLAIMED.
 * IN NO EVENT SHALL THE AUTHOR BE LIABLE FOR ANY DIRECT, INDIRECT,
 * INCIDENTAL, SPECIAL, EXEMPLARY, OR CONSEQUENTIAL DAMAGES (INCLUDING, BUT
 * NOT LIMITED TO, PROCUREMENT OF SUBSTITUTE GOODS OR SERVICES; LOSS OF USE,
 * DATA, OR PROFITS; OR BUSINESS INTERRUPTION) HOWEVER CAUSED AND ON ANY
 * THEORY OF LIABILITY, WHETHER IN CONTRACT, STRICT LIABILITY, OR TORT
 * (INCLUDING NEGLIGENCE OR OTHERWISE) ARISING IN ANY WAY OUT OF THE USE OF
 * THIS SOFTWARE, EVEN IF ADVISED OF THE POSSIBILITY OF SUCH DAMAGE.
 */

/** @addtogroup tcp
 * @{
 */

/**
 * @file UDP user calls
 */

#include <io/log.h>
#include <macros.h>

#include "assoc.h"
#include "msg.h"
#include "udp_type.h"
#include "ucall.h"

udp_error_t udp_uc_create(udp_assoc_t **assoc)
{
	udp_assoc_t *nassoc;

	log_msg(LOG_DEFAULT, LVL_DEBUG, "udp_uc_create()");
	nassoc = udp_assoc_new(NULL, NULL);
	if (nassoc == NULL)
		return UDP_ENORES;

	udp_assoc_add(nassoc);
	*assoc = nassoc;
	return UDP_EOK;
}

udp_error_t udp_uc_set_foreign(udp_assoc_t *assoc, udp_sock_t *fsock)
{
	log_msg(LOG_DEFAULT, LVL_DEBUG, "udp_uc_set_foreign(%p, %p)", assoc, fsock);

	udp_assoc_set_foreign(assoc, fsock);
	return UDP_EOK;
}

udp_error_t udp_uc_set_local(udp_assoc_t *assoc, udp_sock_t *lsock)
{
	log_msg(LOG_DEFAULT, LVL_DEBUG, "udp_uc_set_local(%p, %p)", assoc, lsock);

	udp_assoc_set_local(assoc, lsock);
	return UDP_EOK;
}

udp_error_t udp_uc_send(udp_assoc_t *assoc, udp_sock_t *fsock, void *data,
    size_t size, xflags_t flags)
{
	int rc;
	udp_msg_t msg;

	log_msg(LOG_DEFAULT, LVL_DEBUG, "%s: udp_uc_send()", assoc->name);

	msg.data = data;
	msg.data_size = size;

	rc = udp_assoc_send(assoc, fsock, &msg);
	switch (rc) {
	case ENOMEM:
		return UDP_ENORES;
	case EINVAL:
		return UDP_EUNSPEC;
	case EIO:
		return UDP_ENOROUTE;
	}
	return UDP_EOK;
}

udp_error_t udp_uc_receive(udp_assoc_t *assoc, void *buf, size_t size,
    size_t *rcvd, xflags_t *xflags, udp_sock_t *fsock)
{
	size_t xfer_size;
	udp_msg_t *msg;
	int rc;

	log_msg(LOG_DEFAULT, LVL_DEBUG, "%s: udp_uc_receive()", assoc->name);
	rc = udp_assoc_recv(assoc, &msg, fsock);
	log_msg(LVL_DEBUG, "udp_assoc_recv -> %d", rc);
	switch (rc) {
	case EOK:
		break;
	case ECONNABORTED:
		return UDP_ERESET;
	default:
		assert(false);
	}

	xfer_size = min(size, msg->data_size);
	memcpy(buf, msg->data, xfer_size);
	*rcvd = xfer_size;
	udp_msg_delete(msg);

	return UDP_EOK;
}

void udp_uc_status(udp_assoc_t *assoc, udp_assoc_status_t *astatus)
{
	log_msg(LOG_DEFAULT, LVL_DEBUG, "udp_uc_status()");
//	cstatus->cstate = conn->cstate;
}

void udp_uc_destroy(udp_assoc_t *assoc)
{
<<<<<<< HEAD
	log_msg(LVL_DEBUG, "udp_uc_destroy()");
	udp_assoc_reset(assoc);
=======
	log_msg(LOG_DEFAULT, LVL_DEBUG, "udp_uc_destroy()");
>>>>>>> d1538a1f
	udp_assoc_remove(assoc);
	udp_assoc_delete(assoc);
}

void udp_uc_reset(udp_assoc_t *assoc)
{
	udp_assoc_reset(assoc);
}

/**
 * @}
 */<|MERGE_RESOLUTION|>--- conflicted
+++ resolved
@@ -104,7 +104,7 @@
 
 	log_msg(LOG_DEFAULT, LVL_DEBUG, "%s: udp_uc_receive()", assoc->name);
 	rc = udp_assoc_recv(assoc, &msg, fsock);
-	log_msg(LVL_DEBUG, "udp_assoc_recv -> %d", rc);
+	log_msg(LOG_DEFAULT, LVL_DEBUG, "udp_assoc_recv -> %d", rc);
 	switch (rc) {
 	case EOK:
 		break;
@@ -130,12 +130,8 @@
 
 void udp_uc_destroy(udp_assoc_t *assoc)
 {
-<<<<<<< HEAD
-	log_msg(LVL_DEBUG, "udp_uc_destroy()");
+	log_msg(LOG_DEFAULT, LVL_DEBUG, "udp_uc_destroy()");
 	udp_assoc_reset(assoc);
-=======
-	log_msg(LOG_DEFAULT, LVL_DEBUG, "udp_uc_destroy()");
->>>>>>> d1538a1f
 	udp_assoc_remove(assoc);
 	udp_assoc_delete(assoc);
 }
