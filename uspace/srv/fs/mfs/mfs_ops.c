--- conflicted
+++ resolved
@@ -121,13 +121,8 @@
 	.hash = open_nodes_hash,
 	.key_hash = open_nodes_key_hash,
 	.key_equal = open_nodes_key_equal,
-<<<<<<< HEAD
-	.equal = 0,
-	.remove_callback = 0,
-=======
 	.equal = NULL,
 	.remove_callback = NULL,
->>>>>>> 94795812
 };
 
 int
