/*
 * Copyright (c) 2011 Maurizio Lombardi
 * All rights reserved.
 *
 * Redistribution and use in source and binary forms, with or without
 * modification, are permitted provided that the following conditions
 * are met:
 *
 * - Redistributions of source code must retain the above copyright
 *   notice, this list of conditions and the following disclaimer.
 * - Redistributions in binary form must reproduce the above copyright
 *   notice, this list of conditions and the following disclaimer in the
 *   documentation and/or other materials provided with the distribution.
 * - The name of the author may not be used to endorse or promote products
 *   derived from this software without specific prior written permission.
 *
 * THIS SOFTWARE IS PROVIDED BY THE AUTHOR ``AS IS'' AND ANY EXPRESS OR
 * IMPLIED WARRANTIES, INCLUDING, BUT NOT LIMITED TO, THE IMPLIED WARRANTIES
 * OF MERCHANTABILITY AND FITNESS FOR A PARTICULAR PURPOSE ARE DISCLAIMED.
 * IN NO EVENT SHALL THE AUTHOR BE LIABLE FOR ANY DIRECT, INDIRECT,
 * INCIDENTAL, SPECIAL, EXEMPLARY, OR CONSEQUENTIAL DAMAGES (INCLUDING, BUT
 * NOT LIMITED TO, PROCUREMENT OF SUBSTITUTE GOODS OR SERVICES; LOSS OF USE,
 * DATA, OR PROFITS; OR BUSINESS INTERRUPTION) HOWEVER CAUSED AND ON ANY
 * THEORY OF LIABILITY, WHETHER IN CONTRACT, STRICT LIABILITY, OR TORT
 * (INCLUDING NEGLIGENCE OR OTHERWISE) ARISING IN ANY WAY OUT OF THE USE OF
 * THIS SOFTWARE, EVEN IF ADVISED OF THE POSSIBILITY OF SUCH DAMAGE.
 */

/** @addtogroup fs
 * @{
 */

#include <stdlib.h>
#include <fibril_synch.h>
#include <align.h>
#include <adt/hash_table.h>
#include "mfs.h"

#define OPEN_NODES_KEYS 2
#define OPEN_NODES_SERVICE_KEY 0
#define OPEN_NODES_INODE_KEY 1
#define OPEN_NODES_BUCKETS 256

static bool check_magic_number(uint16_t magic, bool *native,
			       mfs_version_t *version, bool *longfilenames);
static int mfs_node_core_get(fs_node_t **rfn, struct mfs_instance *inst,
			     fs_index_t index);

static int mfs_node_put(fs_node_t *fsnode);
static int mfs_node_open(fs_node_t *fsnode);
static fs_index_t mfs_index_get(fs_node_t *fsnode);
static unsigned mfs_lnkcnt_get(fs_node_t *fsnode);
static bool mfs_is_directory(fs_node_t *fsnode);
static bool mfs_is_file(fs_node_t *fsnode);
static int mfs_has_children(bool *has_children, fs_node_t *fsnode);
static int mfs_root_get(fs_node_t **rfn, service_id_t service_id);
static service_id_t mfs_service_get(fs_node_t *fsnode);
static aoff64_t mfs_size_get(fs_node_t *node);
static int mfs_match(fs_node_t **rfn, fs_node_t *pfn, const char *component);
static int mfs_create_node(fs_node_t **rfn, service_id_t service_id, int flags);
static int mfs_link(fs_node_t *pfn, fs_node_t *cfn, const char *name);
static int mfs_unlink(fs_node_t *, fs_node_t *, const char *name);
static int mfs_destroy_node(fs_node_t *fn);
static hash_index_t open_nodes_hash(unsigned long key[]);
static int open_nodes_compare(unsigned long key[], hash_count_t keys,
		link_t *item);
static void open_nodes_remove_cb(link_t *link);

static int mfs_node_get(fs_node_t **rfn, service_id_t service_id,
			fs_index_t index);
static int
mfs_instance_get(service_id_t service_id, struct mfs_instance **instance);


static hash_table_t open_nodes;
static FIBRIL_MUTEX_INITIALIZE(open_nodes_lock);

libfs_ops_t mfs_libfs_ops = {
	.size_get = mfs_size_get,
	.root_get = mfs_root_get,
	.service_get = mfs_service_get,
	.is_directory = mfs_is_directory,
	.is_file = mfs_is_file,
	.node_get = mfs_node_get,
	.node_put = mfs_node_put,
	.node_open = mfs_node_open,
	.index_get = mfs_index_get,
	.match = mfs_match,
	.create = mfs_create_node,
	.link = mfs_link,
	.unlink = mfs_unlink,
	.destroy = mfs_destroy_node,
	.has_children = mfs_has_children,
	.lnkcnt_get = mfs_lnkcnt_get
};

/* Hash table interface for open nodes hash table */
static hash_index_t open_nodes_hash(unsigned long key[])
{
	/* TODO: This is very simple and probably can be improved */
	return key[OPEN_NODES_INODE_KEY] % OPEN_NODES_BUCKETS;
}

static int open_nodes_compare(unsigned long key[], hash_count_t keys,
		link_t *item)
{
	struct mfs_node *mnode = hash_table_get_instance(item, struct mfs_node, link);
	assert(keys > 0);
	if (mnode->instance->service_id !=
	    ((service_id_t) key[OPEN_NODES_SERVICE_KEY])) {
		return false;
	}
	if (keys == 1) {
		return true;
	}
	assert(keys == 2);
	return (mnode->ino_i->index == key[OPEN_NODES_INODE_KEY]);
}

static void open_nodes_remove_cb(link_t *link)
{
	/* We don't use remove callback for this hash table */
}

static hash_table_operations_t open_nodes_ops = {
	.hash = open_nodes_hash,
	.compare = open_nodes_compare,
	.remove_callback = open_nodes_remove_cb,
};

int mfs_global_init(void)
{
	if (!hash_table_create(&open_nodes, OPEN_NODES_BUCKETS,
			OPEN_NODES_KEYS, &open_nodes_ops)) {
		return ENOMEM;
	}
	return EOK;
}

static int
mfs_mounted(service_id_t service_id, const char *opts, fs_index_t *index,
		aoff64_t *size, unsigned *linkcnt)
{
	enum cache_mode cmode;
	struct mfs_superblock *sb = NULL;
	struct mfs3_superblock *sb3 = NULL;
	struct mfs_sb_info *sbi = NULL;
	struct mfs_instance *instance = NULL;
	bool native, longnames;
	mfs_version_t version;
	uint16_t magic;
	int rc;

	/* Check for option enabling write through. */
	if (str_cmp(opts, "wtcache") == 0)
		cmode = CACHE_MODE_WT;
	else
		cmode = CACHE_MODE_WB;

	/* initialize libblock */
	rc = block_init(EXCHANGE_SERIALIZE, service_id, 4096);
	if (rc != EOK)
		return rc;

	/*Allocate space for generic MFS superblock*/
	sbi = malloc(sizeof(*sbi));
	if (!sbi) {
		rc = ENOMEM;
		goto out_error;
	}

	/*Allocate space for filesystem instance*/
	instance = malloc(sizeof(*instance));
	if (!instance) {
		rc = ENOMEM;
		goto out_error;
	}

	sb = malloc(MFS_SUPERBLOCK_SIZE);
	if (!sb) {
		rc = ENOMEM;
		goto out_error;
	}

	/* Read the superblock */
	rc = block_read_direct(service_id, MFS_SUPERBLOCK << 1, 2, sb);
	if (rc != EOK)
		goto out_error;

	sb3 = (struct mfs3_superblock *) sb;

	if (check_magic_number(sb->s_magic, &native, &version, &longnames)) {
		/*This is a V1 or V2 Minix filesystem*/
		magic = sb->s_magic;
	} else if (check_magic_number(sb3->s_magic, &native, &version, &longnames)) {
		/*This is a V3 Minix filesystem*/
		magic = sb3->s_magic;
	} else {
		/*Not recognized*/
		mfsdebug("magic number not recognized\n");
		rc = ENOTSUP;
		goto out_error;
	}

	mfsdebug("magic number recognized = %04x\n", magic);

	/*Fill superblock info structure*/

	sbi->fs_version = version;
	sbi->long_names = longnames;
	sbi->native = native;
	sbi->magic = magic;
	sbi->isearch = 0;
	sbi->zsearch = 0;

	if (version == MFS_VERSION_V3) {
		sbi->ninodes = conv32(native, sb3->s_ninodes);
		sbi->ibmap_blocks = conv16(native, sb3->s_ibmap_blocks);
		sbi->zbmap_blocks = conv16(native, sb3->s_zbmap_blocks);
		sbi->firstdatazone = conv16(native, sb3->s_first_data_zone);
		sbi->log2_zone_size = conv16(native, sb3->s_log2_zone_size);
		sbi->max_file_size = conv32(native, sb3->s_max_file_size);
		sbi->nzones = conv32(native, sb3->s_nzones);
		sbi->block_size = conv16(native, sb3->s_block_size);
		sbi->ino_per_block = V3_INODES_PER_BLOCK(sbi->block_size);
		sbi->dirsize = MFS3_DIRSIZE;
		sbi->max_name_len = MFS3_MAX_NAME_LEN;
	} else {
		sbi->ninodes = conv16(native, sb->s_ninodes);
		sbi->ibmap_blocks = conv16(native, sb->s_ibmap_blocks);
		sbi->zbmap_blocks = conv16(native, sb->s_zbmap_blocks);
		sbi->firstdatazone = conv16(native, sb->s_first_data_zone);
		sbi->log2_zone_size = conv16(native, sb->s_log2_zone_size);
		sbi->max_file_size = conv32(native, sb->s_max_file_size);
		sbi->block_size = MFS_BLOCKSIZE;
		if (version == MFS_VERSION_V2) {
			sbi->nzones = conv32(native, sb->s_nzones2);
			sbi->ino_per_block = V2_INODES_PER_BLOCK;
		} else {
			sbi->nzones = conv16(native, sb->s_nzones);
			sbi->ino_per_block = V1_INODES_PER_BLOCK;
		}
		sbi->dirsize = longnames ? MFSL_DIRSIZE : MFS_DIRSIZE;
		sbi->max_name_len = longnames ? MFS_L_MAX_NAME_LEN :
				    MFS_MAX_NAME_LEN;
	}

	if (sbi->log2_zone_size != 0) {
		/* In MFS, file space is allocated per zones.
		 * Zones are a collection of consecutive blocks on disk.
		 *
		 * The current MFS implementation supports only filesystems
		 * where the size of a zone is equal to the
		 * size of a block.
		 */
		rc = ENOTSUP;
		goto out_error;
	}

	sbi->itable_off = 2 + sbi->ibmap_blocks + sbi->zbmap_blocks;

	rc = block_cache_init(service_id, sbi->block_size, 0, cmode);
	if (rc != EOK) {
<<<<<<< HEAD
=======
		free(instance);
		free(sbi);
		block_cache_fini(service_id);
		block_fini(service_id);
>>>>>>> 15b4c054
		mfsdebug("block cache initialization failed\n");
		rc = EINVAL;
		goto out_error;
	}

	/*Initialize the instance structure and remember it*/
	instance->service_id = service_id;
	instance->sbi = sbi;
	instance->open_nodes_cnt = 0;
	rc = fs_instance_create(service_id, instance);
	if (rc != EOK) {
		free(instance);
		free(sbi);
		block_cache_fini(service_id);
		block_fini(service_id);
		mfsdebug("fs instance creation failed\n");
		return rc;
	}

	mfsdebug("mount successful\n");

	fs_node_t *fn;
	mfs_node_get(&fn, service_id, MFS_ROOT_INO);

	struct mfs_node *mroot = fn->data;

	*index = mroot->ino_i->index;
	*size = mroot->ino_i->i_size;
	*linkcnt = 1;

	free(sb);

	return mfs_node_put(fn);

out_error:
	block_fini(service_id);
	if (sb)
		free(sb);
	if (sbi)
		free(sbi);
	if(instance)
		free(instance);
	return rc;
}

static int
mfs_unmounted(service_id_t service_id)
{
	struct mfs_instance *inst;

	mfsdebug("%s()\n", __FUNCTION__);

	int r = mfs_instance_get(service_id, &inst);
	if (r != EOK)
		return r;

	if (inst->open_nodes_cnt != 0)
		return EBUSY;

	(void) block_cache_fini(service_id);
	block_fini(service_id);

	/* Remove and destroy the instance */
	(void) fs_instance_destroy(service_id);
	free(inst->sbi);
	free(inst);
	return EOK;
}

service_id_t mfs_service_get(fs_node_t *fsnode)
{
	struct mfs_node *node = fsnode->data;
	return node->instance->service_id;
}

static int mfs_create_node(fs_node_t **rfn, service_id_t service_id, int flags)
{
	int r;
	struct mfs_instance *inst;
	struct mfs_node *mnode;
	fs_node_t *fsnode;
	uint32_t inum;

	mfsdebug("%s()\n", __FUNCTION__);

	r = mfs_instance_get(service_id, &inst);
	if (r != EOK)
		return r;

	/*Alloc a new inode*/
	r = mfs_alloc_inode(inst, &inum);
	if (r != EOK)
		return r;

	struct mfs_ino_info *ino_i;

	ino_i = malloc(sizeof(*ino_i));
	if (!ino_i) {
		r = ENOMEM;
		goto out_err;
	}

	mnode = malloc(sizeof(*mnode));
	if (!mnode) {
		r = ENOMEM;
		goto out_err_1;
	}

	fsnode = malloc(sizeof(fs_node_t));
	if (!fsnode) {
		r = ENOMEM;
		goto out_err_2;
	}

	if (flags & L_DIRECTORY) {
		ino_i->i_mode = S_IFDIR;
		ino_i->i_nlinks = 2; /*This accounts for the '.' dentry*/
	} else {
		ino_i->i_mode = S_IFREG;
		ino_i->i_nlinks = 1;
	}

	ino_i->i_uid = 0;
	ino_i->i_gid = 0;
	ino_i->i_size = 0;
	ino_i->i_atime = 0;
	ino_i->i_mtime = 0;
	ino_i->i_ctime = 0;

	memset(ino_i->i_dzone, 0, sizeof(uint32_t) * V2_NR_DIRECT_ZONES);
	memset(ino_i->i_izone, 0, sizeof(uint32_t) * V2_NR_INDIRECT_ZONES);

	mfsdebug("new node idx = %d\n", (int) inum);

	ino_i->index = inum;
	ino_i->dirty = true;
	mnode->ino_i = ino_i;
	mnode->instance = inst;
	mnode->refcnt = 1;

	link_initialize(&mnode->link);

	unsigned long key[] = {
		[OPEN_NODES_SERVICE_KEY] = inst->service_id,
		[OPEN_NODES_INODE_KEY] = inum,
	};

	fibril_mutex_lock(&open_nodes_lock);
	hash_table_insert(&open_nodes, key, &mnode->link);
	fibril_mutex_unlock(&open_nodes_lock);
	inst->open_nodes_cnt++;

	mnode->ino_i->dirty = true;

	fs_node_initialize(fsnode);
	fsnode->data = mnode;
	mnode->fsnode = fsnode;
	*rfn = fsnode;

	return EOK;

out_err_2:
	free(mnode);
out_err_1:
	free(ino_i);
out_err:
	return r;
}

static int mfs_match(fs_node_t **rfn, fs_node_t *pfn, const char *component)
{
	struct mfs_node *mnode = pfn->data;
	struct mfs_ino_info *ino_i = mnode->ino_i;
	struct mfs_dentry_info d_info;
	int r;

	mfsdebug("%s()\n", __FUNCTION__);

	if (!S_ISDIR(ino_i->i_mode))
		return ENOTDIR;

	struct mfs_sb_info *sbi = mnode->instance->sbi;
	const size_t comp_size = str_size(component);

	unsigned i;
	for (i = 0; i < mnode->ino_i->i_size / sbi->dirsize; ++i) {
		r = mfs_read_dentry(mnode, &d_info, i);
		if (r != EOK)
			return r;

		if (!d_info.d_inum) {
			/*This entry is not used*/
			continue;
		}

		const size_t dentry_name_size = str_size(d_info.d_name);

		if (comp_size == dentry_name_size &&
			!bcmp(component, d_info.d_name, dentry_name_size)) {
			/*Hit!*/
			mfs_node_core_get(rfn, mnode->instance,
					  d_info.d_inum);
			goto found;
		}
	}
	*rfn = NULL;
found:
	return EOK;
}

static aoff64_t mfs_size_get(fs_node_t *node)
{
	const struct mfs_node *mnode = node->data;
	return mnode->ino_i->i_size;
}

static int
mfs_node_get(fs_node_t **rfn, service_id_t service_id,
			fs_index_t index)
{
	int rc;
	struct mfs_instance *instance;

	mfsdebug("%s()\n", __FUNCTION__);

	rc = mfs_instance_get(service_id, &instance);
	if (rc != EOK)
		return rc;

	return mfs_node_core_get(rfn, instance, index);
}

static int
mfs_node_put(fs_node_t *fsnode)
{
	int rc = EOK;
	struct mfs_node *mnode = fsnode->data;

	mfsdebug("%s()\n", __FUNCTION__);

	fibril_mutex_lock(&open_nodes_lock);

	assert(mnode->refcnt > 0);
	mnode->refcnt--;
	if (mnode->refcnt == 0) {
		unsigned long key[] = {
			[OPEN_NODES_SERVICE_KEY] = mnode->instance->service_id,
			[OPEN_NODES_INODE_KEY] = mnode->ino_i->index
		};
		hash_table_remove(&open_nodes, key, OPEN_NODES_KEYS);
		assert(mnode->instance->open_nodes_cnt > 0);
		mnode->instance->open_nodes_cnt--;
		rc = mfs_put_inode(mnode);
		free(mnode->ino_i);
		free(mnode);
		free(fsnode);
	}

	fibril_mutex_unlock(&open_nodes_lock);
	return rc;
}

static int mfs_node_open(fs_node_t *fsnode)
{
	/*
	 * Opening a file is stateless, nothing
	 * to be done here.
	 */
	return EOK;
}

static fs_index_t mfs_index_get(fs_node_t *fsnode)
{
	struct mfs_node *mnode = fsnode->data;
	return mnode->ino_i->index;
}

static unsigned mfs_lnkcnt_get(fs_node_t *fsnode)
{
	struct mfs_node *mnode = fsnode->data;

	mfsdebug("%s() %d\n", __FUNCTION__, mnode->ino_i->i_nlinks);

	if (S_ISDIR(mnode->ino_i->i_mode)) {
		if (mnode->ino_i->i_nlinks > 1)
			return 1;
		else
			return 0;
	} else
		return mnode->ino_i->i_nlinks;
}

static int mfs_node_core_get(fs_node_t **rfn, struct mfs_instance *inst,
			     fs_index_t index)
{
	fs_node_t *node = NULL;
	struct mfs_node *mnode = NULL;
	int rc;

	mfsdebug("%s()\n", __FUNCTION__);

	fibril_mutex_lock(&open_nodes_lock);

	/* Check if the node is not already open */
	unsigned long key[] = {
		[OPEN_NODES_SERVICE_KEY] = inst->service_id,
		[OPEN_NODES_INODE_KEY] = index,
	};
	link_t *already_open = hash_table_find(&open_nodes, key);

	if (already_open) {
		mnode = hash_table_get_instance(already_open, struct mfs_node, link);
		*rfn = mnode->fsnode;
		mnode->refcnt++;

		fibril_mutex_unlock(&open_nodes_lock);
		return EOK;
	}

	node = malloc(sizeof(fs_node_t));
	if (!node) {
		rc = ENOMEM;
		goto out_err;
	}

	fs_node_initialize(node);

	mnode = malloc(sizeof(*mnode));
	if (!mnode) {
		rc = ENOMEM;
		goto out_err;
	}

	struct mfs_ino_info *ino_i;

	rc = mfs_get_inode(inst, &ino_i, index);
	if (rc != EOK)
		goto out_err;

	ino_i->index = index;
	mnode->ino_i = ino_i;
	mnode->refcnt = 1;
	link_initialize(&mnode->link);

	mnode->instance = inst;
	node->data = mnode;
	mnode->fsnode = node;
	*rfn = node;

	hash_table_insert(&open_nodes, key, &mnode->link);
	inst->open_nodes_cnt++;

	fibril_mutex_unlock(&open_nodes_lock);

	return EOK;

out_err:
	if (node)
		free(node);
	if (mnode)
		free(mnode);
	fibril_mutex_unlock(&open_nodes_lock);
	return rc;
}

static bool mfs_is_directory(fs_node_t *fsnode)
{
	const struct mfs_node *node = fsnode->data;
	return S_ISDIR(node->ino_i->i_mode);
}

static bool mfs_is_file(fs_node_t *fsnode)
{
	struct mfs_node *node = fsnode->data;
	return S_ISREG(node->ino_i->i_mode);
}

static int mfs_root_get(fs_node_t **rfn, service_id_t service_id)
{
	int rc = mfs_node_get(rfn, service_id, MFS_ROOT_INO);
	return rc;
}

static int mfs_link(fs_node_t *pfn, fs_node_t *cfn, const char *name)
{
	struct mfs_node *parent = pfn->data;
	struct mfs_node *child = cfn->data;
	struct mfs_sb_info *sbi = parent->instance->sbi;

	mfsdebug("%s()\n", __FUNCTION__);

	if (str_size(name) > sbi->max_name_len)
		return ENAMETOOLONG;

	int r = mfs_insert_dentry(parent, name, child->ino_i->index);
	if (r != EOK)
		goto exit_error;

	if (S_ISDIR(child->ino_i->i_mode)) {
		r = mfs_insert_dentry(child, ".", child->ino_i->index);
		if (r != EOK)
			goto exit_error;

		r = mfs_insert_dentry(child, "..", parent->ino_i->index);
		if (r != EOK)
			goto exit_error;

		parent->ino_i->i_nlinks++;
		parent->ino_i->dirty = true;
	}

exit_error:
	return r;
}

static int
mfs_unlink(fs_node_t *pfn, fs_node_t *cfn, const char *name)
{
	struct mfs_node *parent = pfn->data;
	struct mfs_node *child = cfn->data;
	bool has_children;
	int r;

	mfsdebug("%s()\n", __FUNCTION__);

	if (!parent)
		return EBUSY;

	r = mfs_has_children(&has_children, cfn);
	if (r != EOK)
		return r;

	if (has_children)
		return ENOTEMPTY;

	r = mfs_remove_dentry(parent, name);
	if (r != EOK)
		return r;

	struct mfs_ino_info *chino = child->ino_i;

	assert(chino->i_nlinks >= 1);
	chino->i_nlinks--;
	mfsdebug("Links: %d\n", chino->i_nlinks);

	if (chino->i_nlinks <= 1 && S_ISDIR(chino->i_mode)) {
		/* The child directory will be destroyed, decrease the
		 * parent hard links counter.
		 */
		parent->ino_i->i_nlinks--;
		parent->ino_i->dirty = true;
	}

	chino->dirty = true;

	return r;
}

static int mfs_has_children(bool *has_children, fs_node_t *fsnode)
{
	struct mfs_node *mnode = fsnode->data;
	struct mfs_sb_info *sbi = mnode->instance->sbi;
	int r;

	*has_children = false;

	if (!S_ISDIR(mnode->ino_i->i_mode))
		goto out;

	struct mfs_dentry_info d_info;

	/* The first two dentries are always . and .. */
	unsigned i;
	for (i = 2; i < mnode->ino_i->i_size / sbi->dirsize; ++i) {
		r = mfs_read_dentry(mnode, &d_info, i);
		if (r != EOK)
			return r;

		if (d_info.d_inum) {
			/*A valid entry has been found*/
			*has_children = true;
			break;
		}
	}
out:

	return EOK;
}

static int
mfs_read(service_id_t service_id, fs_index_t index, aoff64_t pos,
		size_t *rbytes)
{
	int rc;
	fs_node_t *fn;

	rc = mfs_node_get(&fn, service_id, index);
	if (rc != EOK)
		return rc;
	if (!fn)
		return ENOENT;

	struct mfs_node *mnode;
	struct mfs_ino_info *ino_i;
	size_t len, bytes = 0;
	ipc_callid_t callid;

	mnode = fn->data;
	ino_i = mnode->ino_i;

	if (!async_data_read_receive(&callid, &len)) {
		rc = EINVAL;
		goto out_error;
	}

	if (S_ISDIR(ino_i->i_mode)) {
		aoff64_t spos = pos;
		struct mfs_dentry_info d_info;
		struct mfs_sb_info *sbi = mnode->instance->sbi;

		if (pos < 2) {
			/*Skip the first two dentries ('.' and '..')*/
			pos = 2;
		}

		for (; pos < mnode->ino_i->i_size / sbi->dirsize; ++pos) {
			rc = mfs_read_dentry(mnode, &d_info, pos);
			if (rc != EOK)
				goto out_error;

			if (d_info.d_inum) {
				/*Dentry found!*/
				goto found;
			}
		}

		rc = mfs_node_put(fn);
		async_answer_0(callid, rc != EOK ? rc : ENOENT);
		return rc;
found:
		async_data_read_finalize(callid, d_info.d_name,
					 str_size(d_info.d_name) + 1);
		bytes = ((pos - spos) + 1);
	} else {
		struct mfs_sb_info *sbi = mnode->instance->sbi;

		if (pos >= (size_t) ino_i->i_size) {
			/*Trying to read beyond the end of file*/
			bytes = 0;
			(void) async_data_read_finalize(callid, NULL, 0);
			goto out_success;
		}

		bytes = min(len, sbi->block_size - pos % sbi->block_size);
		bytes = min(bytes, ino_i->i_size - pos);

		uint32_t zone;
		block_t *b;

		rc = mfs_read_map(&zone, mnode, pos);
		if (rc != EOK)
			goto out_error;

		if (zone == 0) {
			/*sparse file*/
			uint8_t *buf = malloc(sbi->block_size);
			if (!buf) {
				rc = ENOMEM;
				goto out_error;
			}
			memset(buf, 0, sizeof(sbi->block_size));
			async_data_read_finalize(callid,
						 buf + pos % sbi->block_size, bytes);
			free(buf);
			goto out_success;
		}

		rc = block_get(&b, service_id, zone, BLOCK_FLAGS_NONE);
		if (rc != EOK)
			goto out_error;

		async_data_read_finalize(callid, b->data +
					 pos % sbi->block_size, bytes);

		rc = block_put(b);
		if (rc != EOK) {
			mfs_node_put(fn);
			return rc;
		}
	}
out_success:
	rc = mfs_node_put(fn);
	*rbytes = bytes;
	return rc;
out_error:
	;
	int tmp = mfs_node_put(fn);
	async_answer_0(callid, tmp != EOK ? tmp : rc);
	return tmp != EOK ? tmp : rc;
}

static int
mfs_write(service_id_t service_id, fs_index_t index, aoff64_t pos,
		size_t *wbytes, aoff64_t *nsize)
{
	fs_node_t *fn;
	int r;
	int flags = BLOCK_FLAGS_NONE;

	r = mfs_node_get(&fn, service_id, index);
	if (r != EOK)
		return r;
	if (!fn)
		return ENOENT;

	ipc_callid_t callid;
	size_t len;

	if (!async_data_write_receive(&callid, &len)) {
		r = EINVAL;
		goto out_err;
	}

	struct mfs_node *mnode = fn->data;
	struct mfs_sb_info *sbi = mnode->instance->sbi;
	struct mfs_ino_info *ino_i = mnode->ino_i;
	const size_t bs = sbi->block_size;
	size_t bytes = min(len, bs - pos % bs);
	size_t boundary = ROUND_UP(ino_i->i_size, bs);
	uint32_t block;

	if (bytes == bs)
		flags = BLOCK_FLAGS_NOREAD;

	if (pos < boundary) {
		r = mfs_read_map(&block, mnode, pos);
		if (r != EOK)
			goto out_err;

		if (block == 0) {
			/*Writing in a sparse block*/
			r = mfs_alloc_zone(mnode->instance, &block);
			if (r != EOK)
				goto out_err;
			flags = BLOCK_FLAGS_NOREAD;
		}
	} else {
		uint32_t dummy;

		r = mfs_alloc_zone(mnode->instance, &block);
		if (r != EOK)
			goto out_err;

		r = mfs_write_map(mnode, pos, block, &dummy);
		if (r != EOK)
			goto out_err;
	}

	block_t *b;
	r = block_get(&b, service_id, block, flags);
	if (r != EOK)
		goto out_err;

	async_data_write_finalize(callid, b->data + pos % bs, bytes);
	b->dirty = true;

	r = block_put(b);
	if (r != EOK) {
		mfs_node_put(fn);
		return r;
	}

	ino_i->i_size = pos + bytes;
	ino_i->dirty = true;
	r = mfs_node_put(fn);
	*nsize = pos + bytes;
	*wbytes = bytes;
	return r;

out_err:
	mfs_node_put(fn);
	async_answer_0(callid, r);
	return r;
}

static int
mfs_destroy(service_id_t service_id, fs_index_t index)
{
	fs_node_t *fn;
	int r;

	r = mfs_node_get(&fn, service_id, index);
	if (r != EOK)
		return r;
	if (!fn)
		return ENOENT;

	/*Destroy the inode*/
	return mfs_destroy_node(fn);
}

static int
mfs_destroy_node(fs_node_t *fn)
{
	struct mfs_node *mnode = fn->data;
	bool has_children;
	int r;

	mfsdebug("mfs_destroy_node %d\n", mnode->ino_i->index);

	r = mfs_has_children(&has_children, fn);
	if (r != EOK)
		goto out;

	assert(!has_children);

	/*Free the entire inode content*/
	r = mfs_inode_shrink(mnode, mnode->ino_i->i_size);
	if (r != EOK)
		goto out;

	/*Mark the inode as free in the bitmap*/
	r = mfs_free_inode(mnode->instance, mnode->ino_i->index);

out:
	mfs_node_put(fn);
	return r;
}

static int
mfs_truncate(service_id_t service_id, fs_index_t index, aoff64_t size)
{
	fs_node_t *fn;
	int r;

	r = mfs_node_get(&fn, service_id, index);
	if (r != EOK)
		return r;
	if (!fn)
		return r;

	struct mfs_node *mnode = fn->data;
	struct mfs_ino_info *ino_i = mnode->ino_i;

	if (ino_i->i_size == size)
		r = EOK;
	else
		r = mfs_inode_shrink(mnode, ino_i->i_size - size);

	mfs_node_put(fn);
	return r;
}

static int
mfs_instance_get(service_id_t service_id, struct mfs_instance **instance)
{
	void *data;
	int rc;

	rc = fs_instance_get(service_id, &data);
	if (rc == EOK) {
		*instance = (struct mfs_instance *) data;
	} else {
		mfsdebug("instance not found\n");
	}

	return rc;
}

static bool check_magic_number(uint16_t magic, bool *native,
			       mfs_version_t *version, bool *longfilenames)
{
	bool rc = true;
	*longfilenames = false;

	if (magic == MFS_MAGIC_V1 || magic == MFS_MAGIC_V1R) {
		*native = magic == MFS_MAGIC_V1;
		*version = MFS_VERSION_V1;
	} else if (magic == MFS_MAGIC_V1L || magic == MFS_MAGIC_V1LR) {
		*native = magic == MFS_MAGIC_V1L;
		*version = MFS_VERSION_V1;
		*longfilenames = true;
	} else if (magic == MFS_MAGIC_V2 || magic == MFS_MAGIC_V2R) {
		*native = magic == MFS_MAGIC_V2;
		*version = MFS_VERSION_V2;
	} else if (magic == MFS_MAGIC_V2L || magic == MFS_MAGIC_V2LR) {
		*native = magic == MFS_MAGIC_V2L;
		*version = MFS_VERSION_V2;
		*longfilenames = true;
	} else if (magic == MFS_MAGIC_V3 || magic == MFS_MAGIC_V3R) {
		*native = magic == MFS_MAGIC_V3;
		*version = MFS_VERSION_V3;
	} else
		rc = false;

	return rc;
}

static int
mfs_close(service_id_t service_id, fs_index_t index)
{
	return 0;
}

static int
mfs_sync(service_id_t service_id, fs_index_t index)
{
	fs_node_t *fn;
	int rc = mfs_node_get(&fn, service_id, index);
	if (rc != EOK)
		return rc;
	if (!fn)
		return ENOENT;

	struct mfs_node *mnode = fn->data;
	mnode->ino_i->dirty = true;

	return mfs_node_put(fn);
}

vfs_out_ops_t mfs_ops = {
	.mounted = mfs_mounted,
	.unmounted = mfs_unmounted,
	.read = mfs_read,
	.write = mfs_write,
	.truncate = mfs_truncate,
	.close = mfs_close,
	.destroy = mfs_destroy,
	.sync = mfs_sync,
};

/**
 * @}
 */
<|MERGE_RESOLUTION|>--- conflicted
+++ resolved
@@ -261,13 +261,6 @@
 
 	rc = block_cache_init(service_id, sbi->block_size, 0, cmode);
 	if (rc != EOK) {
-<<<<<<< HEAD
-=======
-		free(instance);
-		free(sbi);
-		block_cache_fini(service_id);
-		block_fini(service_id);
->>>>>>> 15b4c054
 		mfsdebug("block cache initialization failed\n");
 		rc = EINVAL;
 		goto out_error;
