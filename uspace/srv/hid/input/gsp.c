/*
 * Copyright (c) 2009 Jiri Svoboda
 * All rights reserved.
 *
 * Redistribution and use in source and binary forms, with or without
 * modification, are permitted provided that the following conditions
 * are met:
 *
 * - Redistributions of source code must retain the above copyright
 *   notice, this list of conditions and the following disclaimer.
 * - Redistributions in binary form must reproduce the above copyright
 *   notice, this list of conditions and the following disclaimer in the
 *   documentation and/or other materials provided with the distribution.
 * - The name of the author may not be used to endorse or promote products
 *   derived from this software without specific prior written permission.
 *
 * THIS SOFTWARE IS PROVIDED BY THE AUTHOR ``AS IS'' AND ANY EXPRESS OR
 * IMPLIED WARRANTIES, INCLUDING, BUT NOT LIMITED TO, THE IMPLIED WARRANTIES
 * OF MERCHANTABILITY AND FITNESS FOR A PARTICULAR PURPOSE ARE DISCLAIMED.
 * IN NO EVENT SHALL THE AUTHOR BE LIABLE FOR ANY DIRECT, INDIRECT,
 * INCIDENTAL, SPECIAL, EXEMPLARY, OR CONSEQUENTIAL DAMAGES (INCLUDING, BUT
 * NOT LIMITED TO, PROCUREMENT OF SUBSTITUTE GOODS OR SERVICES; LOSS OF USE,
 * DATA, OR PROFITS; OR BUSINESS INTERRUPTION) HOWEVER CAUSED AND ON ANY
 * THEORY OF LIABILITY, WHETHER IN CONTRACT, STRICT LIABILITY, OR TORT
 * (INCLUDING NEGLIGENCE OR OTHERWISE) ARISING IN ANY WAY OUT OF THE USE OF
 * THIS SOFTWARE, EVEN IF ADVISED OF THE POSSIBILITY OF SUCH DAMAGE.
 */

/**
 * @addtogroup kbdgen generic
 * @ingroup  input
 * @{
 */
/** @file
 * @brief Generic scancode parser.
 *
 * The scancode parser is a simple finite state machine. It is described
 * using sequences of input symbols (scancodes) and the corresponding output
 * value (mods, key pair). When the parser recognizes a sequence,
 * it outputs the value and restarts. If a transition is undefined,
 * the parser restarts, too.
 *
 * Apart from precise values, GSP_DEFAULT allows to catch general cases.
 * I.e. if we knew that after 0x1b 0x4f there always follow two more
 * scancodes, we can define (0x1b, 0x4f, GSP_DEFAULT, GSP_DEFAULT, GSP_END)
 * with null output. This will force the parser to read the entire sequence,
 * not leaving garbage on the input if it does not recognize the specific
 * sequence.
 */

#include <adt/hash_table.h>
#include <adt/hash.h>
#include <stdlib.h>
#include <stdio.h>
#include "gsp.h"

/*
 * Transition function hash table operations.
 */
typedef struct {
	int old_state;
	int input;
} trans_key_t;

static size_t trans_key_hash(void *key)
{
	trans_key_t *trans_key = (trans_key_t *)key;
	return hash_combine(trans_key->input, trans_key->old_state);
}

static size_t trans_hash(const ht_link_t *item)
{
	gsp_trans_t *t = hash_table_get_inst(item, gsp_trans_t, link);
	return hash_combine(t->input, t->old_state);
}

static bool trans_key_equal(void *key, const ht_link_t *item)
{
	trans_key_t *trans_key = (trans_key_t *)key;
	gsp_trans_t *t = hash_table_get_inst(item, gsp_trans_t, link);
	
	return trans_key->input == t->input && trans_key->old_state == t->old_state;
}

static hash_table_ops_t trans_ops = {
	.hash = trans_hash,
	.key_hash = trans_key_hash,
	.key_equal = trans_key_equal,
<<<<<<< HEAD
	.equal = 0,
	.remove_callback = 0
=======
	.equal = NULL,
	.remove_callback = NULL
>>>>>>> 94795812
};


static gsp_trans_t *trans_lookup(gsp_t *p, int state, int input);
static void trans_insert(gsp_t *p, gsp_trans_t *t);
static gsp_trans_t *trans_new(void);

/** Initialize scancode parser. */
void gsp_init(gsp_t *p)
{
	p->states = 1;
	hash_table_create(&p->trans, 0, 0, &trans_ops);
}

/** Insert a series of definitions into the parser.
 *
 * @param p	The parser.
 * @param defs	Definition list. Each definition starts with two output values
 *		(mods, key) and continues with a sequence of input values
 *		terminated with GSP_END. The definition list is terminated
 *		with two zeroes (0, 0) for output values.
 */
int gsp_insert_defs(gsp_t *p, const int *defs)
{
	unsigned mods, key;
	const int *dp;
	int rc;

	dp = defs;

	while (1) {
		/* Read the output values. */
		mods = *dp++;
		key = *dp++;
		if (key == 0) break;

		/* Insert one sequence. */
		rc = gsp_insert_seq(p, dp, mods, key);
		if (rc != 0)
			return rc;

		/* Skip to the next definition. */
		while (*dp != GSP_END)
			++dp;
		++dp;
	}

	return 0;
}

/** Insert one sequence into the parser.
 *
 * @param p	The parser.
 * @param seq	Sequence of input values terminated with GSP_END.
 * @param mods	Corresponsing output value.
 * @param key	Corresponsing output value.
 */
int gsp_insert_seq(gsp_t *p, const int *seq, unsigned mods, unsigned key)
{
	int state;
	gsp_trans_t *t;

	state = 0;
	t = NULL;

	/* Input sequence must be non-empty. */
	if (*seq == GSP_END)
		return -1;

	while (*(seq + 1) != GSP_END) {
		t = trans_lookup(p, state, *seq);
		if (t == NULL) {
			/* Create new state. */
			t = trans_new();
			t->old_state = state;
			t->input = *seq;
			t->new_state = p->states++;

			t->out_mods = 0;
			t->out_key = 0;

			trans_insert(p, t);
		}
		state = t->new_state;
		++seq;
	}

	/* Process the last transition. */
	t = trans_lookup(p, state, *seq);
	if (t != NULL) {
		exit(1);
		return -1;	/* Conflicting definition. */
	}

	t = trans_new();
	t->old_state = state;
	t->input = *seq;
	t->new_state = 0;

	t->out_mods = mods;
	t->out_key = key;

	trans_insert(p, t);

	return 0;
}

/** Compute one parser step.
 *
 * Computes the next state and output values for a given state and input.
 * This handles everything including restarts and default branches.
 *
 * @param p		The parser.
 * @param state		Old state.
 * @param input		Input symbol (scancode).
 * @param mods		Output value (modifier).
 * @param key		Output value (key).
 * @return		New state.
 */
int gsp_step(gsp_t *p, int state, int input, unsigned *mods, unsigned *key)
{
	gsp_trans_t *t;

	t = trans_lookup(p, state, input);
	if (t == NULL) {
		t = trans_lookup(p, state, GSP_DEFAULT);
	}

	if (t == NULL) {
		printf("gsp_step: not found, state=%d, input=0x%x\n",
		    state, input);
		*mods = 0;
		*key = 0;
		return 0;
	}

	*mods = t->out_mods;
	*key = t->out_key;

	return t->new_state;
}

/** Transition function lookup.
 *
 * Returns the value of the transition function for the given state
 * and input. Note that the transition must be specified precisely,
 * to obtain the default branch use input = GSP_DEFAULT.
 *
 * @param p		Parser.
 * @param state		Current state.
 * @param input		Input value.
 * @return		The transition or @c NULL if not defined.
 */
static gsp_trans_t *trans_lookup(gsp_t *p, int state, int input)
{
	ht_link_t *item;
	
	trans_key_t key = {
		.input = input,
		.old_state = state
	};

	item = hash_table_find(&p->trans, &key);
	if (item == NULL) return NULL;

	return hash_table_get_inst(item, gsp_trans_t, link);
}

/** Define a new transition.
 *
 * @param p	The parser.
 * @param t	Transition with all fields defined.
 */
static void trans_insert(gsp_t *p, gsp_trans_t *t)
{
	hash_table_insert(&p->trans, &t->link);
}

/** Allocate transition structure. */
static gsp_trans_t *trans_new(void)
{
	gsp_trans_t *t;

	t = malloc(sizeof(gsp_trans_t));
	if (t == NULL) {
		printf("Memory allocation failed.\n");
		exit(1);
	}

	return t;
}


/**
 * @}
 */ <|MERGE_RESOLUTION|>--- conflicted
+++ resolved
@@ -86,13 +86,8 @@
 	.hash = trans_hash,
 	.key_hash = trans_key_hash,
 	.key_equal = trans_key_equal,
-<<<<<<< HEAD
-	.equal = 0,
-	.remove_callback = 0
-=======
 	.equal = NULL,
 	.remove_callback = NULL
->>>>>>> 94795812
 };
 
 
