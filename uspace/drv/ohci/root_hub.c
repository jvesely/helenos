/*
 * Copyright (c) 2011 Jan Vesely
 * All rights reserved.
 *
 * Redistribution and use in source and binary forms, with or without
 * modification, are permitted provided that the following conditions
 * are met:
 *
 * - Redistributions of source code must retain the above copyright
 *   notice, this list of conditions and the following disclaimer.
 * - Redistributions in binary form must reproduce the above copyright
 *   notice, this list of conditions and the following disclaimer in the
 *   documentation and/or other materials provided with the distribution.
 * - The name of the author may not be used to endorse or promote products
 *   derived from this software without specific prior written permission.
 *
 * THIS SOFTWARE IS PROVIDED BY THE AUTHOR ``AS IS'' AND ANY EXPRESS OR
 * IMPLIED WARRANTIES, INCLUDING, BUT NOT LIMITED TO, THE IMPLIED WARRANTIES
 * OF MERCHANTABILITY AND FITNESS FOR A PARTICULAR PURPOSE ARE DISCLAIMED.
 * IN NO EVENT SHALL THE AUTHOR BE LIABLE FOR ANY DIRECT, INDIRECT,
 * INCIDENTAL, SPECIAL, EXEMPLARY, OR CONSEQUENTIAL DAMAGES (INCLUDING, BUT
 * NOT LIMITED TO, PROCUREMENT OF SUBSTITUTE GOODS OR SERVICES; LOSS OF USE,
 * DATA, OR PROFITS; OR BUSINESS INTERRUPTION) HOWEVER CAUSED AND ON ANY
 * THEORY OF LIABILITY, WHETHER IN CONTRACT, STRICT LIABILITY, OR TORT
 * (INCLUDING NEGLIGENCE OR OTHERWISE) ARISING IN ANY WAY OUT OF THE USE OF
 * THIS SOFTWARE, EVEN IF ADVISED OF THE POSSIBILITY OF SUCH DAMAGE.
 */
/** @addtogroup drvusbohci
 * @{
 */
/** @file
 * @brief OHCI driver
 */
#include <assert.h>
#include <errno.h>
#include <str_error.h>

#include <usb/debug.h>

#include "root_hub.h"
#include "usb/classes/classes.h"
#include "usb/devdrv.h"
#include <usb/request.h>
#include <usb/classes/hub.h>

/**
 *	standart device descriptor for ohci root hub
 */
static const usb_standard_device_descriptor_t ohci_rh_device_descriptor = {
	.configuration_count = 1,
	.descriptor_type = USB_DESCTYPE_DEVICE,
	.device_class = USB_CLASS_HUB,
	.device_protocol = 0,
	.device_subclass = 0,
	.device_version = 0,
	.length = sizeof (usb_standard_device_descriptor_t),
	/// \TODO this value is guessed
	.max_packet_size = 8,
	.vendor_id = 0x16db,
	.product_id = 0x0001,
	/// \TODO these values migt be different
	.str_serial_number = 0,
	.usb_spec_version = 0x110,
};

/**
 * standart configuration descriptor with filled common values
 * for ohci root hubs
 */
static const usb_standard_configuration_descriptor_t ohci_rh_conf_descriptor = {
	/// \TODO some values are default or guessed
	.attributes = 1 << 7,
	.configuration_number = 1,
	.descriptor_type = USB_DESCTYPE_CONFIGURATION,
	.interface_count = 1,
	.length = sizeof (usb_standard_configuration_descriptor_t),
	.max_power = 100,
	.str_configuration = 0,
};

/**
 * standart ohci root hub interface descriptor
 */
static const usb_standard_interface_descriptor_t ohci_rh_iface_descriptor = {
	.alternate_setting = 0,
	.descriptor_type = USB_DESCTYPE_INTERFACE,
	.endpoint_count = 1,
	.interface_class = USB_CLASS_HUB,
	/// \TODO is this correct?
	.interface_number = 1,
	.interface_protocol = 0,
	.interface_subclass = 0,
	.length = sizeof (usb_standard_interface_descriptor_t),
	.str_interface = 0,
};

/**
 * standart ohci root hub endpoint descriptor
 */
static const usb_standard_endpoint_descriptor_t ohci_rh_ep_descriptor = {
	.attributes = USB_TRANSFER_INTERRUPT,
	.descriptor_type = USB_DESCTYPE_ENDPOINT,
	.endpoint_address = 1 + (1 << 7),
	.length = sizeof (usb_standard_endpoint_descriptor_t),
	.max_packet_size = 8,
	.poll_interval = 255,
};

static const uint32_t hub_clear_feature_valid_mask =
	(1 << USB_HUB_FEATURE_C_HUB_LOCAL_POWER) |
(1 << USB_HUB_FEATURE_C_HUB_OVER_CURRENT);

static const uint32_t hub_clear_feature_by_writing_one_mask =
	1 << USB_HUB_FEATURE_C_HUB_LOCAL_POWER;

static const uint32_t hub_set_feature_valid_mask =
	(1 << USB_HUB_FEATURE_C_HUB_OVER_CURRENT);


static const uint32_t hub_set_feature_direct_mask =
	(1 << USB_HUB_FEATURE_C_HUB_OVER_CURRENT);

static const uint32_t port_set_feature_valid_mask =
	(1 << USB_HUB_FEATURE_PORT_ENABLE) |
(1 << USB_HUB_FEATURE_PORT_SUSPEND) |
(1 << USB_HUB_FEATURE_PORT_RESET) |
(1 << USB_HUB_FEATURE_PORT_POWER);

static const uint32_t port_clear_feature_valid_mask =
	(1 << USB_HUB_FEATURE_PORT_CONNECTION) |
(1 << USB_HUB_FEATURE_PORT_SUSPEND) |
(1 << USB_HUB_FEATURE_PORT_OVER_CURRENT) |
(1 << USB_HUB_FEATURE_PORT_POWER) |
(1 << USB_HUB_FEATURE_C_PORT_CONNECTION) |
(1 << USB_HUB_FEATURE_C_PORT_ENABLE) |
(1 << USB_HUB_FEATURE_C_PORT_SUSPEND) |
(1 << USB_HUB_FEATURE_C_PORT_OVER_CURRENT) |
(1 << USB_HUB_FEATURE_C_PORT_RESET);
//note that USB_HUB_FEATURE_PORT_POWER bit is translated into
//USB_HUB_FEATURE_PORT_LOW_SPEED

static const uint32_t port_status_change_mask =
(1<< USB_HUB_FEATURE_C_PORT_CONNECTION) |
(1<< USB_HUB_FEATURE_C_PORT_ENABLE) |
(1<< USB_HUB_FEATURE_C_PORT_OVER_CURRENT) |
(1<< USB_HUB_FEATURE_C_PORT_RESET) |
(1<< USB_HUB_FEATURE_C_PORT_SUSPEND);


static void usb_create_serialized_hub_descriptor(rh_t *instance,
	uint8_t ** out_result,
	size_t * out_size);

static void rh_init_descriptors(rh_t *instance);

static int process_get_port_status_request(rh_t *instance, uint16_t port,
	usb_transfer_batch_t * request);

static int process_get_hub_status_request(rh_t *instance,
	usb_transfer_batch_t * request);

static int process_get_status_request(rh_t *instance,
	usb_transfer_batch_t * request);

static void create_interrupt_mask(rh_t *instance, void ** buffer,
	size_t * buffer_size);

static int process_get_descriptor_request(rh_t *instance,
	usb_transfer_batch_t *request);

static int process_get_configuration_request(rh_t *instance,
	usb_transfer_batch_t *request);

static int process_hub_feature_set_request(rh_t *instance, uint16_t feature);

static int process_hub_feature_clear_request(rh_t *instance,
	uint16_t feature);

static int process_port_feature_set_request(rh_t *instance,
	uint16_t feature, uint16_t port);

static int process_port_feature_clear_request(rh_t *instance,
	uint16_t feature, uint16_t port);

static int process_address_set_request(rh_t *instance,
	uint16_t address);

static int process_request_with_output(rh_t *instance,
	usb_transfer_batch_t *request);

static int process_request_with_input(rh_t *instance,
	usb_transfer_batch_t *request);

static int process_request_without_data(rh_t *instance,
	usb_transfer_batch_t *request);

static int process_ctrl_request(rh_t *instance, usb_transfer_batch_t *request);





/** Root hub initialization
 * @return Error code.
 */
int rh_init(rh_t *instance, ddf_dev_t *dev, ohci_regs_t *regs) {
	assert(instance);
	//instance->address = -1;
	instance->registers = regs;
	instance->device = dev;
	instance->port_count = instance->registers->rh_desc_a & 0xff;
	rh_init_descriptors(instance);
	// set port power mode to no-power-switching
	instance->registers->rh_desc_a =
		instance->registers->rh_desc_a | (1<<9);

	usb_log_info("OHCI root hub with %d ports.\n", instance->port_count);

	//start generic usb hub driver

	/* TODO: implement */
	return EOK;
}
/*----------------------------------------------------------------------------*/

/**
 * process root hub request
 *
 * @param instance root hub instance
 * @param request structure containing both request and response information
 * @return error code
 */
int rh_request(rh_t *instance, usb_transfer_batch_t *request) {
	assert(instance);
	assert(request);
	int opResult;
	if (request->transfer_type == USB_TRANSFER_CONTROL) {
		usb_log_info("Root hub got CONTROL packet\n");
		opResult = process_ctrl_request(instance, request);
	} else if (request->transfer_type == USB_TRANSFER_INTERRUPT) {
		usb_log_info("Root hub got INTERRUPT packet\n");
		void * buffer;
		create_interrupt_mask(instance, &buffer,
			&(request->transfered_size));
		memcpy(request->transport_buffer, buffer,
			request->transfered_size);
		opResult = EOK;
	} else {
		opResult = EINVAL;
	}
<<<<<<< HEAD
	usb_transfer_batch_finish(request, opResult);
=======
	usb_transfer_batch_finish_error(request, opResult);
>>>>>>> 2123d1a5
	return EOK;
}

/*----------------------------------------------------------------------------*/


void rh_interrupt(rh_t *instance) {
	usb_log_info("Whoa whoa wait, I`m not supposed to receive any "
		"interrupts, am I?\n");
	/* TODO: implement? */
}
/*----------------------------------------------------------------------------*/

/**
 * Create hub descriptor used in hub-driver <-> hub communication
 *
 * This means creating byt array from data in root hub registers. For more
 * info see usb hub specification.
 *
 * @param instance root hub instance
 * @param@out out_result pointer to resultant serialized descriptor
 * @param@out out_size size of serialized descriptor
 */
static void usb_create_serialized_hub_descriptor(rh_t *instance,
	uint8_t ** out_result,
	size_t * out_size) {
	//base size
	size_t size = 7;
	//variable size according to port count
	size_t var_size = instance->port_count / 8 +
		((instance->port_count % 8 > 0) ? 1 : 0);
	size += 2 * var_size;
	uint8_t * result = (uint8_t*) malloc(size);
	bzero(result, size);
	//size
	result[0] = size;
	//descriptor type
	result[1] = USB_DESCTYPE_HUB;
	result[2] = instance->port_count;
	uint32_t hub_desc_reg = instance->registers->rh_desc_a;
	result[3] =
		((hub_desc_reg >> 8) % 2) +
		(((hub_desc_reg >> 9) % 2) << 1) +
		(((hub_desc_reg >> 10) % 2) << 2) +
		(((hub_desc_reg >> 11) % 2) << 3) +
		(((hub_desc_reg >> 12) % 2) << 4);
	result[4] = 0;
	result[5] = /*descriptor->pwr_on_2_good_time*/ 50;
	result[6] = 50;

	int port;
	for (port = 1; port <= instance->port_count; ++port) {
		uint8_t is_non_removable =
			instance->registers->rh_desc_b >> port % 2;
		result[7 + port / 8] +=
			is_non_removable << (port % 8);
	}
	size_t i;
	for (i = 0; i < var_size; ++i) {
		result[7 + var_size + i] = 255;
	}
	(*out_result) = result;
	(*out_size) = size;
}
/*----------------------------------------------------------------------------*/

/** initialize hub descriptors
 *
 * Initialized are device and full configuration descriptor. These need to
 * be initialized only once per hub.
 * @instance root hub instance
 */
static void rh_init_descriptors(rh_t *instance) {
	memcpy(&instance->descriptors.device, &ohci_rh_device_descriptor,
		sizeof (ohci_rh_device_descriptor)
		);
	usb_standard_configuration_descriptor_t descriptor;
	memcpy(&descriptor, &ohci_rh_conf_descriptor,
		sizeof (ohci_rh_conf_descriptor));
	uint8_t * hub_descriptor;
	size_t hub_desc_size;
	usb_create_serialized_hub_descriptor(instance, &hub_descriptor,
		&hub_desc_size);

	descriptor.total_length =
		sizeof (usb_standard_configuration_descriptor_t) +
		sizeof (usb_standard_endpoint_descriptor_t) +
		sizeof (usb_standard_interface_descriptor_t) +
		hub_desc_size;

	uint8_t * full_config_descriptor =
		(uint8_t*) malloc(descriptor.total_length);
	memcpy(full_config_descriptor, &descriptor, sizeof (descriptor));
	memcpy(full_config_descriptor + sizeof (descriptor),
		&ohci_rh_iface_descriptor, sizeof (ohci_rh_iface_descriptor));
	memcpy(full_config_descriptor + sizeof (descriptor) +
		sizeof (ohci_rh_iface_descriptor),
		&ohci_rh_ep_descriptor, sizeof (ohci_rh_ep_descriptor));
	memcpy(full_config_descriptor + sizeof (descriptor) +
		sizeof (ohci_rh_iface_descriptor) +
		sizeof (ohci_rh_ep_descriptor),
		hub_descriptor, hub_desc_size);

	instance->descriptors.configuration = full_config_descriptor;
	instance->descriptors.configuration_size = descriptor.total_length;
}
/*----------------------------------------------------------------------------*/

/**
 * create answer to port status_request
 *
 * Copy content of corresponding port status register to answer buffer.
 *
 * @param instance root hub instance
 * @param port port number, counted from 1
 * @param request structure containing both request and response information
 * @return error code
 */
static int process_get_port_status_request(rh_t *instance, uint16_t port,
	usb_transfer_batch_t * request) {
	if (port < 1 || port > instance->port_count)
		return EINVAL;
	uint32_t * uint32_buffer = (uint32_t*) request->transport_buffer;
	request->transfered_size = 4;
	uint32_buffer[0] = instance->registers->rh_port_status[port - 1];
#if 0
	int i;
	for (i = 0; i < instance->port_count; ++i) {
		usb_log_debug("port status %d,x%x\n",
			instance->registers->rh_port_status[i],
			instance->registers->rh_port_status[i]);
	}
#endif
	return EOK;
}
/*----------------------------------------------------------------------------*/

/**
 * create answer to port status_request
 *
 * Copy content of hub status register to answer buffer.
 *
 * @param instance root hub instance
 * @param request structure containing both request and response information
 * @return error code
 */
static int process_get_hub_status_request(rh_t *instance,
	usb_transfer_batch_t * request) {
	uint32_t * uint32_buffer = (uint32_t*) request->transport_buffer;
	request->transfered_size = 4;
	//bits, 0,1,16,17
	uint32_t mask = 1 | (1 << 1) | (1 << 16) | (1 << 17);
	uint32_buffer[0] = mask & instance->registers->rh_status;
	return EOK;
}
/*----------------------------------------------------------------------------*/

/**
 * create answer to status request
 *
 * This might be either hub status or port status request. If neither,
 * ENOTSUP is returned.
 * @param instance root hub instance
 * @param request structure containing both request and response information
 * @return error code
 */
static int process_get_status_request(rh_t *instance,
	usb_transfer_batch_t * request) {
	size_t buffer_size = request->buffer_size;
	usb_device_request_setup_packet_t * request_packet =
		(usb_device_request_setup_packet_t*)
		request->setup_buffer;

	usb_hub_bm_request_type_t request_type = request_packet->request_type;
	if (buffer_size < 4/*request_packet->length*/) {///\TODO
		usb_log_warning("requested more data than buffer size\n");
		return EINVAL;
	}

	if (request_type == USB_HUB_REQ_TYPE_GET_HUB_STATUS)
		return process_get_hub_status_request(instance, request);
	if (request_type == USB_HUB_REQ_TYPE_GET_PORT_STATUS)
		return process_get_port_status_request(instance,
		request_packet->index,
		request);
	return ENOTSUP;
}
/*----------------------------------------------------------------------------*/

/**
 * create answer to status interrupt consisting of change bitmap
 *
 * Result contains bitmap where bit 0 indicates change on hub and
 * bit i indicates change on i`th port (i>0). For more info see
 * Hub and Port status bitmap specification in USB specification
 * (chapter 11.13.4)
 * @param instance root hub instance
 * @param@out buffer pointer to created interrupt mas
 * @param@out buffer_size size of created interrupt mask
 */
static void create_interrupt_mask(rh_t *instance, void ** buffer,
	size_t * buffer_size) {
	int bit_count = instance->port_count + 1;
	(*buffer_size) = (bit_count / 8) + ((bit_count % 8 == 0) ? 0 : 1);

	(*buffer) = malloc(*buffer_size);
	uint8_t * bitmap = (uint8_t*) (*buffer);
	uint32_t mask = (1 << (USB_HUB_FEATURE_C_HUB_LOCAL_POWER + 16))
		| (1 << (USB_HUB_FEATURE_C_HUB_OVER_CURRENT + 16));
	bzero(bitmap, (*buffer_size));
	if (instance->registers->rh_status & mask) {
		bitmap[0] = 1;
	}
	int port;
	mask = port_status_change_mask;
	for (port = 1; port <= instance->port_count; ++port) {
		if (mask & instance->registers->rh_port_status[port - 1]) {
			bitmap[(port) / 8] += 1 << (port % 8);
		}
	}
}
/*----------------------------------------------------------------------------*/

/**
 * create answer to a descriptor request
 *
 * This might be a request for standard (configuration, device, endpoint or
 * interface) or device specific (hub) descriptor.
 * @param instance root hub instance
 * @param request structure containing both request and response information
 * @return error code
 */
static int process_get_descriptor_request(rh_t *instance,
	usb_transfer_batch_t *request) {
	usb_device_request_setup_packet_t * setup_request =
		(usb_device_request_setup_packet_t*) request->setup_buffer;
	size_t size;
	const void * result_descriptor = NULL;
	const uint16_t setup_request_value = setup_request->value_high;
	//(setup_request->value_low << 8);
	bool del = false;
	switch (setup_request_value) {
		case USB_DESCTYPE_HUB:
		{
			uint8_t * descriptor;
			usb_create_serialized_hub_descriptor(
				instance, &descriptor, &size);
			result_descriptor = descriptor;
			if (result_descriptor) del = true;
			break;
		}
		case USB_DESCTYPE_DEVICE:
		{
			usb_log_debug("USB_DESCTYPE_DEVICE\n");
			result_descriptor = &ohci_rh_device_descriptor;
			size = sizeof (ohci_rh_device_descriptor);
			break;
		}
		case USB_DESCTYPE_CONFIGURATION:
		{
			usb_log_debug("USB_DESCTYPE_CONFIGURATION\n");
			result_descriptor = instance->descriptors.configuration;
			size = instance->descriptors.configuration_size;
			break;
		}
		case USB_DESCTYPE_INTERFACE:
		{
			usb_log_debug("USB_DESCTYPE_INTERFACE\n");
			result_descriptor = &ohci_rh_iface_descriptor;
			size = sizeof (ohci_rh_iface_descriptor);
			break;
		}
		case USB_DESCTYPE_ENDPOINT:
		{
			usb_log_debug("USB_DESCTYPE_ENDPOINT\n");
			result_descriptor = &ohci_rh_ep_descriptor;
			size = sizeof (ohci_rh_ep_descriptor);
			break;
		}
		default:
		{
			usb_log_debug("USB_DESCTYPE_EINVAL %d \n",
				setup_request->value);
			usb_log_debug("\ttype %d\n\trequest %d\n\tvalue "
				"%d\n\tindex %d\n\tlen %d\n ",
				setup_request->request_type,
				setup_request->request,
				setup_request_value,
				setup_request->index,
				setup_request->length
				);
			return EINVAL;
		}
	}
	if (request->buffer_size < size) {
		size = request->buffer_size;
	}
	request->transfered_size = size;
	memcpy(request->transport_buffer, result_descriptor, size);
	if (del)
		free(result_descriptor);
	return EOK;
}
/*----------------------------------------------------------------------------*/

/**
 * answer to get configuration request
 *
 * Root hub works independently on the configuration.
 * @param instance root hub instance
 * @param request structure containing both request and response information
 * @return error code
 */
static int process_get_configuration_request(rh_t *instance,
	usb_transfer_batch_t *request) {
	//set and get configuration requests do not have any meaning, only dummy
	//values are returned
	if (request->buffer_size != 1)
		return EINVAL;
	request->transport_buffer[0] = 1;
	request->transfered_size = 1;
	return EOK;
}
/*----------------------------------------------------------------------------*/

/**
 * process feature-enabling request on hub
 *
 * @param instance root hub instance
 * @param feature feature selector
 * @return error code
 */
static int process_hub_feature_set_request(rh_t *instance,
	uint16_t feature) {
	if (!((1 << feature) & hub_set_feature_valid_mask))
		return EINVAL;
	instance->registers->rh_status =
		(instance->registers->rh_status | (1 << feature))
		& (~hub_clear_feature_by_writing_one_mask);
	return EOK;
}
/*----------------------------------------------------------------------------*/

/**
 * process feature-disabling request on hub
 *
 * @param instance root hub instance
 * @param feature feature selector
 * @return error code
 */
static int process_hub_feature_clear_request(rh_t *instance,
	uint16_t feature) {
	if (!((1 << feature) & hub_clear_feature_valid_mask))
		return EINVAL;
	//is the feature cleared directly?
	if ((1 << feature) & hub_set_feature_direct_mask) {
		instance->registers->rh_status =
			(instance->registers->rh_status & (~(1 << feature)))
			& (~hub_clear_feature_by_writing_one_mask);
	} else {//the feature is cleared by writing '1'
		instance->registers->rh_status =
			(instance->registers->rh_status
			& (~hub_clear_feature_by_writing_one_mask))
			| (1 << feature);
	}
	return EOK;
}
/*----------------------------------------------------------------------------*/

/**
 * process feature-enabling request on hub
 *
 * @param instance root hub instance
 * @param feature feature selector
 * @param port port number, counted from 1
 * @param enable enable or disable the specified feature
 * @return error code
 */
static int process_port_feature_set_request(rh_t *instance,
	uint16_t feature, uint16_t port) {
	if (!((1 << feature) & port_set_feature_valid_mask))
		return EINVAL;
	if (port < 1 || port > instance->port_count)
		return EINVAL;
	instance->registers->rh_port_status[port - 1] =
		(instance->registers->rh_port_status[port - 1] | (1 << feature))
		& (~port_clear_feature_valid_mask);
	/// \TODO any error?
	return EOK;
}
/*----------------------------------------------------------------------------*/

/**
 * process feature-disabling request on hub
 *
 * @param instance root hub instance
 * @param feature feature selector
 * @param port port number, counted from 1
 * @param enable enable or disable the specified feature
 * @return error code
 */
static int process_port_feature_clear_request(rh_t *instance,
	uint16_t feature, uint16_t port) {
	if (!((1 << feature) & port_clear_feature_valid_mask))
		return EINVAL;
	if (port < 1 || port > instance->port_count)
		return EINVAL;
	if (feature == USB_HUB_FEATURE_PORT_POWER)
		feature = USB_HUB_FEATURE_PORT_LOW_SPEED;
	if (feature == USB_HUB_FEATURE_PORT_SUSPEND)
		feature = USB_HUB_FEATURE_PORT_OVER_CURRENT;
	instance->registers->rh_port_status[port - 1] =
		(instance->registers->rh_port_status[port - 1]
		& (~port_clear_feature_valid_mask))
		| (1 << feature);
	/// \TODO any error?
	return EOK;
}
/*----------------------------------------------------------------------------*/

/**
 * register address to this device
 *
 * @param instance root hub instance
 * @param address new address
 * @return error code
 */
static int process_address_set_request(rh_t *instance,
	uint16_t address) {
	instance->address = address;
	return EOK;
}
/*----------------------------------------------------------------------------*/

/**
 * process one of requests that requere output data
 *
 * Request can be one of USB_DEVREQ_GET_STATUS, USB_DEVREQ_GET_DESCRIPTOR or
 * USB_DEVREQ_GET_CONFIGURATION.
 * @param instance root hub instance
 * @param request structure containing both request and response information
 * @return error code
 */
static int process_request_with_output(rh_t *instance,
	usb_transfer_batch_t *request) {
	usb_device_request_setup_packet_t * setup_request =
		(usb_device_request_setup_packet_t*) request->setup_buffer;
	if (setup_request->request == USB_DEVREQ_GET_STATUS) {
		usb_log_debug("USB_DEVREQ_GET_STATUS\n");
		return process_get_status_request(instance, request);
	}
	if (setup_request->request == USB_DEVREQ_GET_DESCRIPTOR) {
		usb_log_debug("USB_DEVREQ_GET_DESCRIPTOR\n");
		return process_get_descriptor_request(instance, request);
	}
	if (setup_request->request == USB_DEVREQ_GET_CONFIGURATION) {
		usb_log_debug("USB_DEVREQ_GET_CONFIGURATION\n");
		return process_get_configuration_request(instance, request);
	}
	return ENOTSUP;
}
/*----------------------------------------------------------------------------*/

/**
 * process one of requests that carry input data
 *
 * Request can be one of USB_DEVREQ_SET_DESCRIPTOR or
 * USB_DEVREQ_SET_CONFIGURATION.
 * @param instance root hub instance
 * @param request structure containing both request and response information
 * @return error code
 */
static int process_request_with_input(rh_t *instance,
	usb_transfer_batch_t *request) {
	usb_device_request_setup_packet_t * setup_request =
		(usb_device_request_setup_packet_t*) request->setup_buffer;
	request->transfered_size = 0;
	if (setup_request->request == USB_DEVREQ_SET_DESCRIPTOR) {
		return ENOTSUP;
	}
	if (setup_request->request == USB_DEVREQ_SET_CONFIGURATION) {
		//set and get configuration requests do not have any meaning,
		//only dummy values are returned
		return EOK;
	}
	return ENOTSUP;
}
/*----------------------------------------------------------------------------*/

/**
 * process one of requests that do not request nor carry additional data
 *
 * Request can be one of USB_DEVREQ_CLEAR_FEATURE, USB_DEVREQ_SET_FEATURE or
 * USB_DEVREQ_SET_ADDRESS.
 * @param instance root hub instance
 * @param request structure containing both request and response information
 * @return error code
 */
static int process_request_without_data(rh_t *instance,
	usb_transfer_batch_t *request) {
	usb_device_request_setup_packet_t * setup_request =
		(usb_device_request_setup_packet_t*) request->setup_buffer;
	request->transfered_size = 0;
	if (setup_request->request == USB_DEVREQ_CLEAR_FEATURE) {
		if (setup_request->request_type == USB_HUB_REQ_TYPE_SET_HUB_FEATURE) {
			usb_log_debug("USB_HUB_REQ_TYPE_SET_HUB_FEATURE\n");
			return process_hub_feature_clear_request(instance,
				setup_request->value);
		}
		if (setup_request->request_type == USB_HUB_REQ_TYPE_SET_PORT_FEATURE) {
			usb_log_debug("USB_HUB_REQ_TYPE_SET_PORT_FEATURE\n");
			return process_port_feature_clear_request(instance,
				setup_request->value,
				setup_request->index);
		}
		usb_log_debug("USB_HUB_REQ_TYPE_INVALID %d\n",
			setup_request->request_type);
		return EINVAL;
	}
	if (setup_request->request == USB_DEVREQ_SET_FEATURE) {
		if (setup_request->request_type == USB_HUB_REQ_TYPE_SET_HUB_FEATURE) {
			usb_log_debug("USB_HUB_REQ_TYPE_SET_HUB_FEATURE\n");
			return process_hub_feature_set_request(instance,
				setup_request->value);
		}
		if (setup_request->request_type == USB_HUB_REQ_TYPE_SET_PORT_FEATURE) {
			usb_log_debug("USB_HUB_REQ_TYPE_SET_PORT_FEATURE\n");
			return process_port_feature_set_request(instance,
				setup_request->value,
				setup_request->index);
		}
		usb_log_debug("USB_HUB_REQ_TYPE_INVALID %d\n",
			setup_request->request_type);
		return EINVAL;
	}
	if (setup_request->request == USB_DEVREQ_SET_ADDRESS) {
		usb_log_debug("USB_DEVREQ_SET_ADDRESS\n");
		return process_address_set_request(instance,
			setup_request->value);
	}
	usb_log_debug("USB_DEVREQ_SET_ENOTSUP %d\n",
		setup_request->request_type);
	return ENOTSUP;
}
/*----------------------------------------------------------------------------*/

/**
 * process hub control request
 *
 * If needed, writes answer into the request structure.
 * Request can be one of
 * USB_DEVREQ_GET_STATUS,
 * USB_DEVREQ_GET_DESCRIPTOR,
 * USB_DEVREQ_GET_CONFIGURATION,
 * USB_DEVREQ_CLEAR_FEATURE,
 * USB_DEVREQ_SET_FEATURE,
 * USB_DEVREQ_SET_ADDRESS,
 * USB_DEVREQ_SET_DESCRIPTOR or
 * USB_DEVREQ_SET_CONFIGURATION.
 *
 * @param instance root hub instance
 * @param request structure containing both request and response information
 * @return error code
 */
static int process_ctrl_request(rh_t *instance, usb_transfer_batch_t *request) {
	if (!request->setup_buffer) {
		usb_log_error("root hub received empty transaction?");
		return EINVAL;
	}
	int opResult;
	if (sizeof (usb_device_request_setup_packet_t) > request->setup_size) {
		usb_log_error("setup packet too small\n");
		return EINVAL;
	}
	usb_log_info("CTRL packet: %s.\n",
		usb_debug_str_buffer(
		(const uint8_t *) request->setup_buffer, 8, 8));
	usb_device_request_setup_packet_t * setup_request =
		(usb_device_request_setup_packet_t*)
		request->setup_buffer;
	switch (setup_request->request) {
		case USB_DEVREQ_GET_STATUS:
		case USB_DEVREQ_GET_DESCRIPTOR:
		case USB_DEVREQ_GET_CONFIGURATION:
			usb_log_debug("processing request with output\n");
			opResult = process_request_with_output(
				instance, request);
			break;
		case USB_DEVREQ_CLEAR_FEATURE:
		case USB_DEVREQ_SET_FEATURE:
		case USB_DEVREQ_SET_ADDRESS:
			usb_log_debug("processing request without "
				"additional data\n");
			opResult = process_request_without_data(
				instance, request);
			break;
		case USB_DEVREQ_SET_DESCRIPTOR:
		case USB_DEVREQ_SET_CONFIGURATION:
			usb_log_debug("processing request with "
				"input\n");
			opResult = process_request_with_input(
				instance, request);
			break;
		default:
			usb_log_warning("received unsuported request: "
				"%d\n",
				setup_request->request
				);
			opResult = ENOTSUP;
	}
	return opResult;
}

<<<<<<< HEAD



=======
>>>>>>> 2123d1a5
/**
 * @}
 */<|MERGE_RESOLUTION|>--- conflicted
+++ resolved
@@ -248,11 +248,7 @@
 	} else {
 		opResult = EINVAL;
 	}
-<<<<<<< HEAD
-	usb_transfer_batch_finish(request, opResult);
-=======
 	usb_transfer_batch_finish_error(request, opResult);
->>>>>>> 2123d1a5
 	return EOK;
 }
 
@@ -866,12 +862,6 @@
 	return opResult;
 }
 
-<<<<<<< HEAD
-
-
-
-=======
->>>>>>> 2123d1a5
 /**
  * @}
  */