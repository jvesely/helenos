--- conflicted
+++ resolved
@@ -94,18 +94,15 @@
 	/** IPC phone to the console device (for sending key events). */
 	int console_phone;
 	
-<<<<<<< HEAD
-	usb_hid_report_parser_t *parser;
-	
-=======
 	/** Information for auto-repeat of keys. */
 	usbhid_kbd_repeat_t repeat;
 	
 	/** Mutex for accessing the information about auto-repeat. */
 	fibril_mutex_t *repeat_mtx;
+
+	usb_hid_report_parser_t *parser;
 	
 	/** State of the structure (for checking before use). */
->>>>>>> 83dc1751
 	int initialized;
 } usbhid_kbd_t;
 
