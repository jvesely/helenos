/*
 * Copyright (c) 2011 Jan Vesely
 * All rights reserved.
 *
 * Redistribution and use in source and binary forms, with or without
 * modification, are permitted provided that the following conditions
 * are met:
 *
 * - Redistributions of source code must retain the above copyright
 *   notice, this list of conditions and the following disclaimer.
 * - Redistributions in binary form must reproduce the above copyright
 *   notice, this list of conditions and the following disclaimer in the
 *   documentation and/or other materials provided with the distribution.
 * - The name of the author may not be used to endorse or promote products
 *   derived from this software without specific prior written permission.
 *
 * THIS SOFTWARE IS PROVIDED BY THE AUTHOR ``AS IS'' AND ANY EXPRESS OR
 * IMPLIED WARRANTIES, INCLUDING, BUT NOT LIMITED TO, THE IMPLIED WARRANTIES
 * OF MERCHANTABILITY AND FITNESS FOR A PARTICULAR PURPOSE ARE DISCLAIMED.
 * IN NO EVENT SHALL THE AUTHOR BE LIABLE FOR ANY DIRECT, INDIRECT,
 * INCIDENTAL, SPECIAL, EXEMPLARY, OR CONSEQUENTIAL DAMAGES (INCLUDING, BUT
 * NOT LIMITED TO, PROCUREMENT OF SUBSTITUTE GOODS OR SERVICES; LOSS OF USE,
 * DATA, OR PROFITS; OR BUSINESS INTERRUPTION) HOWEVER CAUSED AND ON ANY
 * THEORY OF LIABILITY, WHETHER IN CONTRACT, STRICT LIABILITY, OR TORT
 * (INCLUDING NEGLIGENCE OR OTHERWISE) ARISING IN ANY WAY OUT OF THE USE OF
 * THIS SOFTWARE, EVEN IF ADVISED OF THE POSSIBILITY OF SUCH DAMAGE.
 */
/** @addtogroup drvusbohci
 * @{
 */
/** @file
 * @brief OHCI host controller register structure
 */
#ifndef DRV_OHCI_OHCI_REGS_H
#define DRV_OHCI_OHCI_REGS_H
#include <sys/types.h>
#include <byteorder.h>

#define OHCI_WR(reg, val) reg = host2uint32_t_le(val)
#define OHCI_RD(reg) uint32_t_le2host(reg)
#define OHCI_SET(reg, val) reg |= host2uint32_t_le(val)
#define OHCI_CLR(reg, val) reg &= host2uint32_t_le(~val)


#define LEGACY_REGS_OFFSET 0x100

/** OHCI memory mapped registers structure */
typedef struct ohci_regs {
	const ioport32_t revision;
#define R_REVISION_MASK (0x3f)
#define R_LEGACY_FLAG   (0x80)

	ioport32_t control;
/* Control-bulk service ratio */
#define C_CBSR_1_1  (0x0)
#define C_CBSR_1_2  (0x1)
#define C_CBSR_1_3  (0x2)
#define C_CBSR_1_4  (0x3)
#define C_CBSR_MASK (0x3)
#define C_CBSR_SHIFT 0

#define C_PLE (1 << 2)   /* Periodic list enable */
#define C_IE  (1 << 3)   /* Isochronous enable */
#define C_CLE (1 << 4)   /* Control list enable */
#define C_BLE (1 << 5)   /* Bulk list enable */

/* Host controller functional state */
#define C_HCFS_RESET       (0x0)
#define C_HCFS_RESUME      (0x1)
#define C_HCFS_OPERATIONAL (0x2)
#define C_HCFS_SUSPEND     (0x3)
#define C_HCFS_GET(reg) ((OHCI_RD(reg) >> 6) & 0x3)
#define C_HCFS_SET(reg, value) \
do { \
	uint32_t r = OHCI_RD(reg); \
	r &= ~(0x3 << 6); \
	r |= (value & 0x3) << 6; \
	OHCI_WR(reg, r); \
} while (0)

#define C_IR  (1 << 8)  /* Interrupt routing, make sure it's 0 */
#define C_RWC (1 << 9)  /* Remote wakeup connected, host specific */
#define C_RWE (1 << 10)  /* Remote wakeup enable */

	ioport32_t command_status;
#define CS_HCR (1 << 0)   /* Host controller reset */
#define CS_CLF (1 << 1)   /* Control list filled */
#define CS_BLF (1 << 2)   /* Bulk list filled */
#define CS_OCR (1 << 3)   /* Ownership change request */
#if 0
#define CS_SOC_MASK (0x3) /* Scheduling overrun count */
#define CS_SOC_SHIFT (16)
#endif

	/** Interupt enable/disable/status,
	 * reads give the same value,
	 * writing causes enable/disable,
	 * status is write-clean (writing 1 clears the bit*/
	ioport32_t interrupt_status;
	ioport32_t interrupt_enable;
	ioport32_t interrupt_disable;
#define I_SO   (1 << 0)   /* Scheduling overrun */
#define I_WDH  (1 << 1)   /* Done head write-back */
#define I_SF   (1 << 2)   /* Start of frame */
#define I_RD   (1 << 3)   /* Resume detect */
#define I_UE   (1 << 4)   /* Unrecoverable error */
#define I_FNO  (1 << 5)   /* Frame number overflow */
#define I_RHSC (1 << 6)   /* Root hub status change */
#define I_OC   (1 << 30)  /* Ownership change */
#define I_MI   (1 << 31)  /* Master interrupt (any/all) */

	/** HCCA pointer (see hw_struct hcca.h) */
	ioport32_t hcca;
#define HCCA_PTR_MASK 0xffffff00 /* HCCA is 256B aligned */

	/** Currently executed periodic endpoint */
	const ioport32_t periodic_current;

	/** The first control endpoint */
	ioport32_t control_head;

	/** Currently executed control endpoint */
	ioport32_t control_current;

	/** The first bulk endpoint */
	ioport32_t bulk_head;

	/** Currently executed bulk endpoint */
	ioport32_t bulk_current;

	/** Done TD list, this value is periodically written to HCCA */
	const ioport32_t done_head;

	/** Frame time and max packet size for all transfers */
	ioport32_t fm_interval;
#define FMI_FI_MASK (0x3fff) /* Frame interval in bit times (should be 11999)*/
#define FMI_FI_SHIFT (0)
#define FMI_FSMPS_MASK (0x7fff) /* Full speed max packet size */
#define FMI_FSMPS_SHIFT (16)
#define FMI_TOGGLE_FLAG (1 << 31)

	/** Bit times remaining in current frame */
	const ioport32_t fm_remaining;
#define FMR_FR_MASK FMI_FI_MASK
#define FMR_FR_SHIFT FMI_FI_SHIFT
#define FMR_TOGGLE_FLAG FMI_TOGGLE_FLAG

	/** Frame number */
	const ioport32_t fm_number;
#define FMN_NUMBER_MASK (0xffff)

	/** Remaining bit time in frame to start periodic transfers */
	ioport32_t periodic_start;
#define PS_MASK 0x3fff
#define PS_SHIFT 0

	/** Threshold for starting LS transaction */
	ioport32_t ls_threshold;
#define LST_LST_MASK (0x7fff)

	/** The first root hub control register */
	ioport32_t rh_desc_a;
/** Number of downstream ports, max 15 */
#define RHDA_NDS_MASK  (0xff)
/** Power switching mode: 0-global, 1-per port*/
#define RHDA_PSM_FLAG  (1 << 8)
/** No power switch: 1-power on, 0-use PSM*/
#define RHDA_NPS_FLAG  (1 << 9)
/** 1-Compound device, must be 0 */
#define RHDA_DT_FLAG   (1 << 10)
/** Over-current mode: 0-global, 1-per port */
#define RHDA_OCPM_FLAG (1 << 11)
/** OC control: 0-use OCPM, 1-OC off */
#define RHDA_NOCP_FLAG (1 << 12)
/** Power on to power good time */
#define RHDA_POTPGT_SHIFT   24

	/** The other root hub control register */
	ioport32_t rh_desc_b;
/** Device removable mask */
#define RHDB_DR_SHIFT   0
#define RHDB_DR_MASK    0xffff
/** Power control mask */
#define RHDB_PCC_MASK (0xffff)
#define RHDB_PCC_SHIFT 16

	/** Root hub status register */
	ioport32_t rh_status;
/* read: 0,
 * write: 0-no effect,
 *        1-turn off port power for ports
 *        specified in PPCM(RHDB), or all ports,
 *        if power is set globally */
#define RHS_LPS_FLAG  (1 <<  0)
#define RHS_CLEAR_GLOBAL_POWER RHS_LPS_FLAG /* synonym for the above */
/** Over-current indicator, if per-port: 0 */
#define RHS_OCI_FLAG  (1 <<  1)

/* read: 0-connect status change does not wake HC
 *       1-connect status change wakes HC
 * write: 1-set DRWE, 0-no effect */
#define RHS_DRWE_FLAG (1 << 15)
#define RHS_SET_DRWE RHS_DRWE_FLAG
/* read: 0,
 * write: 0-no effect
 *        1-turn on port power for ports
 *        specified in PPCM(RHDB), or all ports,
 *        if power is set globally */
#define RHS_LPSC_FLAG (1 << 16)
#define RHS_SET_GLOBAL_POWER RHS_LPSC_FLAG /* synonym for the above */
/** Over-current change indicator*/
#define RHS_OCIC_FLAG (1 << 17)
#define RHS_CLEAR_DRWE (1 << 31)

	/** Root hub per port status */
	ioport32_t rh_port_status[];
#define RHPS_CCS_FLAG (1 << 0) /* r: current connect status,
                                               * w: 1-clear port enable, 0-N/S*/
#define RHPS_CLEAR_PORT_ENABLE RHPS_CCS_FLAG
#define RHPS_PES_FLAG (1 << 1) /* r: port enable status
                                              * w: 1-set port enable, 0-N/S */
#define RHPS_SET_PORT_ENABLE RHPS_PES_FLAG
#define RHPS_PSS_FLAG (1 << 2) /* r: port suspend status
                                               * w: 1-set port suspend, 0-N/S */
#define RHPS_SET_PORT_SUSPEND RHPS_PSS_FLAG
#define RHPS_POCI_FLAG (1 << 3) /* r: port over-current
                                                * (if reports are per-port
                                                * w: 1-clear port suspend
						*  (start resume if suspened)
                                                *    0-nothing */
#define RHPS_CLEAR_PORT_SUSPEND RHPS_POCI_FLAG
#define RHPS_PRS_FLAG (1 << 4) /* r: port reset status
                                               * w: 1-set port reset, 0-N/S */
#define RHPS_SET_PORT_RESET RHPS_PRS_FLAG
#define RHPS_PPS_FLAG (1 << 8) /* r: port power status
                                              * w: 1-set port power, 0-N/S */
#define RHPS_SET_PORT_POWER RHPS_PPS_FLAG
#define RHPS_LSDA_FLAG (1 << 9) /* r: low speed device attached
                                                * w: 1-clear port power, 0-N/S*/
#define RHPS_CLEAR_PORT_POWER RHPS_LSDA_FLAG
#define RHPS_CSC_FLAG  (1 << 16) /* connect status change WC */
#define RHPS_PESC_FLAG (1 << 17) /* port enable status change WC */
#define RHPS_PSSC_FLAG (1 << 18) /* port suspend status change WC */
#define RHPS_OCIC_FLAG (1 << 19) /* port over-current change WC */
#define RHPS_PRSC_FLAG (1 << 20) /* port reset status change WC */
<<<<<<< HEAD
#define RHPS_CHANGE_WC_MASK 0x1f0000
} ohci_regs_t;
=======
#define RHPS_CHANGE_WC_MASK (0x1f0000)
} __attribute__((packed)) ohci_regs_t;
>>>>>>> 8775fe9b
#endif
/**
 * @}
 */<|MERGE_RESOLUTION|>--- conflicted
+++ resolved
@@ -243,13 +243,8 @@
 #define RHPS_PSSC_FLAG (1 << 18) /* port suspend status change WC */
 #define RHPS_OCIC_FLAG (1 << 19) /* port over-current change WC */
 #define RHPS_PRSC_FLAG (1 << 20) /* port reset status change WC */
-<<<<<<< HEAD
-#define RHPS_CHANGE_WC_MASK 0x1f0000
+#define RHPS_CHANGE_WC_MASK (0x1f0000)
 } ohci_regs_t;
-=======
-#define RHPS_CHANGE_WC_MASK (0x1f0000)
-} __attribute__((packed)) ohci_regs_t;
->>>>>>> 8775fe9b
 #endif
 /**
  * @}
