/*
 * Copyright (c) 2011 Jan Vesely
 * All rights reserved.
 *
 * Redistribution and use in source and binary forms, with or without
 * modification, are permitted provided that the following conditions
 * are met:
 *
 * - Redistributions of source code must retain the above copyright
 *   notice, this list of conditions and the following disclaimer.
 * - Redistributions in binary form must reproduce the above copyright
 *   notice, this list of conditions and the following disclaimer in the
 *   documentation and/or other materials provided with the distribution.
 * - The name of the author may not be used to endorse or promote products
 *   derived from this software without specific prior written permission.
 *
 * THIS SOFTWARE IS PROVIDED BY THE AUTHOR ``AS IS'' AND ANY EXPRESS OR
 * IMPLIED WARRANTIES, INCLUDING, BUT NOT LIMITED TO, THE IMPLIED WARRANTIES
 * OF MERCHANTABILITY AND FITNESS FOR A PARTICULAR PURPOSE ARE DISCLAIMED.
 * IN NO EVENT SHALL THE AUTHOR BE LIABLE FOR ANY DIRECT, INDIRECT,
 * INCIDENTAL, SPECIAL, EXEMPLARY, OR CONSEQUENTIAL DAMAGES (INCLUDING, BUT
 * NOT LIMITED TO, PROCUREMENT OF SUBSTITUTE GOODS OR SERVICES; LOSS OF USE,
 * DATA, OR PROFITS; OR BUSINESS INTERRUPTION) HOWEVER CAUSED AND ON ANY
 * THEORY OF LIABILITY, WHETHER IN CONTRACT, STRICT LIABILITY, OR TORT
 * (INCLUDING NEGLIGENCE OR OTHERWISE) ARISING IN ANY WAY OUT OF THE USE OF
 * THIS SOFTWARE, EVEN IF ADVISED OF THE POSSIBILITY OF SUCH DAMAGE.
 */

/** @addtogroup drvusbuhci
 * @{
 */
/** @file
 * @brief UHCI driver
 */

#include <errno.h>
#include <str_error.h>
#include <ddf/interrupt.h>
#include <usb/debug.h>
#include <usb/host/hcd.h>
#include <usb/host/ddf_helpers.h>

#include "uhci.h"

#include "res.h"
#include "hc.h"


/** IRQ handling callback, forward status from call to diver structure.
 *
 * @param[in] dev DDF instance of the device to use.
 * @param[in] iid (Unused).
 * @param[in] call Pointer to the call from kernel.
 */
static void irq_handler(ddf_dev_t *dev, ipc_callid_t iid, ipc_call_t *call)
{
	assert(dev);
	hcd_t *hcd = dev_to_hcd(dev);
	if (!hcd || !hcd->private_data) {
		usb_log_error("Interrupt on not yet initialized device.\n");
		return;
	}
	const uint16_t status = IPC_GET_ARG1(*call);
	hc_interrupt(hcd->private_data, status);
}

/** Initialize hc and rh DDF structures and their respective drivers.
 *
 * @param[in] device DDF instance of the device to use.
 *
 * This function does all the preparatory work for hc and rh drivers:
 *  - gets device's hw resources
 *  - disables UHCI legacy support (PCI config space)
 *  - attempts to enable interrupts
 *  - registers interrupt handler
 */
int device_setup_uhci(ddf_dev_t *device)
{
	if (!device)
		return EBADMEM;

#define CHECK_RET_RETURN(ret, message...) \
if (ret != EOK) { \
	usb_log_error(message); \
	return ret; \
} else (void)0

	addr_range_t regs;
	int irq = 0;

<<<<<<< HEAD
	int ret = get_my_registers(device, &reg_base, &reg_size, &irq);
	CHECK_RET_RETURN(ret, "Failed to get I/O region for %" PRIun ": %s.\n",
	    ddf_dev_get_handle(device), str_error(ret));
	usb_log_debug("I/O regs at 0x%p (size %zu), IRQ %d.\n",
	    (void *) reg_base, reg_size, irq);

	const size_t ranges_count = hc_irq_pio_range_count();
	const size_t cmds_count = hc_irq_cmd_count();
	irq_pio_range_t irq_ranges[ranges_count];
	irq_cmd_t irq_cmds[cmds_count];
	ret = hc_get_irq_code(irq_ranges, sizeof(irq_ranges), irq_cmds,
	    sizeof(irq_cmds), reg_base, reg_size);
	CHECK_RET_RETURN(ret, "Failed to generate IRQ commands: %s.\n",
	    str_error(ret));

	irq_code_t irq_code = {
		.rangecount = ranges_count,
		.ranges = irq_ranges,
		.cmdcount = cmds_count,
		.cmds = irq_cmds
	};

        /* Register handler to avoid interrupt lockup */
        ret = register_interrupt_handler(device, irq, irq_handler, &irq_code);
        CHECK_RET_RETURN(ret, "Failed to register interrupt handler: %s.\n",
	    str_error(ret));
	
	ret = disable_legacy(device);
	CHECK_RET_RETURN(ret, "Failed to disable legacy USB: %s.\n",
	    str_error(ret));
=======
	rc = get_my_registers(device, &regs, &irq);
	if (rc != EOK) {
		usb_log_error("Failed to get I/O addresses for %" PRIun ": %s.\n",
		    ddf_dev_get_handle(device), str_error(rc));
		goto error;
	}
	usb_log_debug("I/O regs at %p (size %zu), IRQ %d.\n",
	    RNGABSPTR(regs), RNGSZ(regs), irq);

	rc = disable_legacy(device);
	if (rc != EOK) {
		usb_log_error("Failed to disable legacy USB: %s.\n",
		    str_error(rc));
		goto error;
	}

	rc = hc_register_irq_handler(device, &regs, irq, irq_handler);
	if (rc != EOK) {
		usb_log_error("Failed to register interrupt handler: %s.\n",
		    str_error(rc));
		goto error;
	}

	ih_registered = true;
>>>>>>> 1c0cef08

	bool interrupts = false;
	ret = enable_interrupts(device);
	if (ret != EOK) {
		usb_log_warning("Failed to enable interrupts: %s."
		    " Falling back to polling.\n", str_error(ret));
	} else {
		usb_log_debug("Hw interrupts enabled.\n");
		interrupts = true;
	}

<<<<<<< HEAD
	ret = hcd_ddf_setup_hc(device, USB_SPEED_FULL,
	    BANDWIDTH_AVAILABLE_USB11, bandwidth_count_usb11);
	CHECK_RET_RETURN(ret, "Failed to setup UHCI HCD.\n");
	
	hc_t *hc = malloc(sizeof(hc_t));
	ret = hc ? EOK : ENOMEM;
	CHECK_RET_RETURN(ret, "Failed to allocate UHCI HC structure.\n");

	ret = hc_init(hc, (void*)reg_base, reg_size, interrupts);
	CHECK_RET_RETURN(ret,
	    "Failed to init uhci_hcd: %s.\n", str_error(ret));

	hcd_set_implementation(dev_to_hcd(device), hc, hc_schedule, NULL, NULL);

	/*
	 * Creating root hub registers a new USB device so HC
	 * needs to be ready at this time.
	 */
	ret = hcd_ddf_setup_root_hub(device);
	if (ret != EOK) {
		// TODO: Undo hcd_setup_device
		hc_fini(hc);
		CHECK_RET_RETURN(ret, "Failed to setup UHCI root hub: %s.\n",
		    str_error(ret));
		return ret;
=======
	rc = hc_init(&instance->hc, &regs, interrupts);
	if (rc != EOK) {
		usb_log_error("Failed to init uhci_hcd: %s.\n", str_error(rc));
		goto error;
	}

	hc_inited = true;

	rc = ddf_fun_bind(instance->hc_fun);
	if (rc != EOK) {
		usb_log_error("Failed to bind UHCI device function: %s.\n",
		    str_error(rc));
		goto error;
	}

	fun_bound = true;

	rc = ddf_fun_add_to_category(instance->hc_fun, USB_HC_CATEGORY);
	if (rc != EOK) {
		usb_log_error("Failed to add UHCI to HC class: %s.\n",
		    str_error(rc));
		goto error;
	}

	rc = rh_init(&instance->rh, instance->rh_fun,
	    (uintptr_t)instance->hc.registers + 0x10, 4);
	if (rc != EOK) {
		usb_log_error("Failed to setup UHCI root hub: %s.\n",
		    str_error(rc));
		goto error;
	}

	rc = ddf_fun_bind(instance->rh_fun);
	if (rc != EOK) {
		usb_log_error("Failed to register UHCI root hub: %s.\n",
		    str_error(rc));
		goto error;
>>>>>>> 1c0cef08
	}

	return EOK;
}
/**
 * @}
 */<|MERGE_RESOLUTION|>--- conflicted
+++ resolved
@@ -79,72 +79,39 @@
 	if (!device)
 		return EBADMEM;
 
-#define CHECK_RET_RETURN(ret, message...) \
-if (ret != EOK) { \
-	usb_log_error(message); \
-	return ret; \
-} else (void)0
-
 	addr_range_t regs;
 	int irq = 0;
 
-<<<<<<< HEAD
-	int ret = get_my_registers(device, &reg_base, &reg_size, &irq);
-	CHECK_RET_RETURN(ret, "Failed to get I/O region for %" PRIun ": %s.\n",
-	    ddf_dev_get_handle(device), str_error(ret));
-	usb_log_debug("I/O regs at 0x%p (size %zu), IRQ %d.\n",
-	    (void *) reg_base, reg_size, irq);
-
-	const size_t ranges_count = hc_irq_pio_range_count();
-	const size_t cmds_count = hc_irq_cmd_count();
-	irq_pio_range_t irq_ranges[ranges_count];
-	irq_cmd_t irq_cmds[cmds_count];
-	ret = hc_get_irq_code(irq_ranges, sizeof(irq_ranges), irq_cmds,
-	    sizeof(irq_cmds), reg_base, reg_size);
-	CHECK_RET_RETURN(ret, "Failed to generate IRQ commands: %s.\n",
-	    str_error(ret));
-
-	irq_code_t irq_code = {
-		.rangecount = ranges_count,
-		.ranges = irq_ranges,
-		.cmdcount = cmds_count,
-		.cmds = irq_cmds
-	};
-
-        /* Register handler to avoid interrupt lockup */
-        ret = register_interrupt_handler(device, irq, irq_handler, &irq_code);
-        CHECK_RET_RETURN(ret, "Failed to register interrupt handler: %s.\n",
-	    str_error(ret));
-	
-	ret = disable_legacy(device);
-	CHECK_RET_RETURN(ret, "Failed to disable legacy USB: %s.\n",
-	    str_error(ret));
-=======
-	rc = get_my_registers(device, &regs, &irq);
-	if (rc != EOK) {
+	int ret = get_my_registers(device, &regs, &irq);
+	if (ret != EOK) {
 		usb_log_error("Failed to get I/O addresses for %" PRIun ": %s.\n",
-		    ddf_dev_get_handle(device), str_error(rc));
-		goto error;
+		    ddf_dev_get_handle(device), str_error(ret));
+		return ret;
 	}
 	usb_log_debug("I/O regs at %p (size %zu), IRQ %d.\n",
 	    RNGABSPTR(regs), RNGSZ(regs), irq);
 
-	rc = disable_legacy(device);
-	if (rc != EOK) {
-		usb_log_error("Failed to disable legacy USB: %s.\n",
-		    str_error(rc));
-		goto error;
+	ret = hcd_ddf_setup_hc(device, USB_SPEED_FULL,
+	    BANDWIDTH_AVAILABLE_USB11, bandwidth_count_usb11);
+	if (ret != EOK) {
+		usb_log_error("Failed to setup generic HCD.\n");
+		return ret;
 	}
 
-	rc = hc_register_irq_handler(device, &regs, irq, irq_handler);
-	if (rc != EOK) {
-		usb_log_error("Failed to register interrupt handler: %s.\n",
-		    str_error(rc));
-		goto error;
+	hc_t *hc = malloc(sizeof(hc_t));
+	if (!hc) {
+		usb_log_error("Failed to allocate UHCI HC structure.\n");
+		hcd_ddf_clean_hc(device);
+		return ENOMEM;
 	}
 
-	ih_registered = true;
->>>>>>> 1c0cef08
+	ret = hc_register_irq_handler(device, &regs, irq, irq_handler);
+	if (ret != EOK) {
+		usb_log_error("Failed to register interrupt handler: %s.\n",
+		    str_error(ret));
+		hcd_ddf_clean_hc(device);
+		return ret;
+	}
 
 	bool interrupts = false;
 	ret = enable_interrupts(device);
@@ -156,18 +123,21 @@
 		interrupts = true;
 	}
 
-<<<<<<< HEAD
-	ret = hcd_ddf_setup_hc(device, USB_SPEED_FULL,
-	    BANDWIDTH_AVAILABLE_USB11, bandwidth_count_usb11);
-	CHECK_RET_RETURN(ret, "Failed to setup UHCI HCD.\n");
-	
-	hc_t *hc = malloc(sizeof(hc_t));
-	ret = hc ? EOK : ENOMEM;
-	CHECK_RET_RETURN(ret, "Failed to allocate UHCI HC structure.\n");
+	ret = disable_legacy(device);
+	if (ret != EOK) {
+		usb_log_error("Failed to disable legacy USB: %s.\n",
+		    str_error(ret));
+		hcd_ddf_clean_hc(device);
+		return ret;
+	}
 
-	ret = hc_init(hc, (void*)reg_base, reg_size, interrupts);
-	CHECK_RET_RETURN(ret,
-	    "Failed to init uhci_hcd: %s.\n", str_error(ret));
+	ret = hc_init(hc, &regs, interrupts);
+	if (ret != EOK) {
+		usb_log_error("Failed to init uhci_hcd: %s.\n", str_error(ret));
+		hcd_ddf_clean_hc(device);
+		// TODO unregister interrupt handler
+		return ret;
+	}
 
 	hcd_set_implementation(dev_to_hcd(device), hc, hc_schedule, NULL, NULL);
 
@@ -177,50 +147,12 @@
 	 */
 	ret = hcd_ddf_setup_root_hub(device);
 	if (ret != EOK) {
-		// TODO: Undo hcd_setup_device
 		hc_fini(hc);
-		CHECK_RET_RETURN(ret, "Failed to setup UHCI root hub: %s.\n",
+		hcd_ddf_clean_hc(device);
+		// TODO unregister interrupt handler
+		usb_log_error("Failed to setup UHCI root hub: %s.\n",
 		    str_error(ret));
 		return ret;
-=======
-	rc = hc_init(&instance->hc, &regs, interrupts);
-	if (rc != EOK) {
-		usb_log_error("Failed to init uhci_hcd: %s.\n", str_error(rc));
-		goto error;
-	}
-
-	hc_inited = true;
-
-	rc = ddf_fun_bind(instance->hc_fun);
-	if (rc != EOK) {
-		usb_log_error("Failed to bind UHCI device function: %s.\n",
-		    str_error(rc));
-		goto error;
-	}
-
-	fun_bound = true;
-
-	rc = ddf_fun_add_to_category(instance->hc_fun, USB_HC_CATEGORY);
-	if (rc != EOK) {
-		usb_log_error("Failed to add UHCI to HC class: %s.\n",
-		    str_error(rc));
-		goto error;
-	}
-
-	rc = rh_init(&instance->rh, instance->rh_fun,
-	    (uintptr_t)instance->hc.registers + 0x10, 4);
-	if (rc != EOK) {
-		usb_log_error("Failed to setup UHCI root hub: %s.\n",
-		    str_error(rc));
-		goto error;
-	}
-
-	rc = ddf_fun_bind(instance->rh_fun);
-	if (rc != EOK) {
-		usb_log_error("Failed to register UHCI root hub: %s.\n",
-		    str_error(rc));
-		goto error;
->>>>>>> 1c0cef08
 	}
 
 	return EOK;
