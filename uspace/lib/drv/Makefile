--- conflicted
+++ resolved
@@ -34,11 +34,8 @@
 SOURCES = \
 	generic/driver.c \
 	generic/dev_iface.c \
-<<<<<<< HEAD
 	generic/remote_char_dev.c \
-=======
 	generic/log.c \
->>>>>>> 24188235
 	generic/remote_hw_res.c \
 	generic/remote_usb.c \
 	generic/remote_pci.c \
