/*
 * Copyright (c) 2011 Jiri Svoboda
 * All rights reserved.
 *
 * Redistribution and use in source and binary forms, with or without
 * modification, are permitted provided that the following conditions
 * are met:
 *
 * - Redistributions of source code must retain the above copyright
 *   notice, this list of conditions and the following disclaimer.
 * - Redistributions in binary form must reproduce the above copyright
 *   notice, this list of conditions and the following disclaimer in the
 *   documentation and/or other materials provided with the distribution.
 * - The name of the author may not be used to endorse or promote products
 *   derived from this software without specific prior written permission.
 *
 * THIS SOFTWARE IS PROVIDED BY THE AUTHOR ``AS IS'' AND ANY EXPRESS OR
 * IMPLIED WARRANTIES, INCLUDING, BUT NOT LIMITED TO, THE IMPLIED WARRANTIES
 * OF MERCHANTABILITY AND FITNESS FOR A PARTICULAR PURPOSE ARE DISCLAIMED.
 * IN NO EVENT SHALL THE AUTHOR BE LIABLE FOR ANY DIRECT, INDIRECT,
 * INCIDENTAL, SPECIAL, EXEMPLARY, OR CONSEQUENTIAL DAMAGES (INCLUDING, BUT
 * NOT LIMITED TO, PROCUREMENT OF SUBSTITUTE GOODS OR SERVICES; LOSS OF USE,
 * DATA, OR PROFITS; OR BUSINESS INTERRUPTION) HOWEVER CAUSED AND ON ANY
 * THEORY OF LIABILITY, WHETHER IN CONTRACT, STRICT LIABILITY, OR TORT
 * (INCLUDING NEGLIGENCE OR OTHERWISE) ARISING IN ANY WAY OUT OF THE USE OF
 * THIS SOFTWARE, EVEN IF ADVISED OF THE POSSIBILITY OF SUCH DAMAGE.
 */

/** @addtogroup libdrv
 * @{
 */

#ifndef DDF_LOG_H_
#define DDF_LOG_H_

#include <io/log.h>
#include <io/verify.h>

<<<<<<< HEAD
extern int ddf_log_init(const char *);
extern void ddf_msg(log_level_t, const char *, ...);
=======
extern int ddf_log_init(const char *, log_level_t);
extern void ddf_msg(log_level_t, const char *, ...)
    PRINTF_ATTRIBUTE(2, 3);
>>>>>>> 5d787a49

extern void ddf_dump_buffer(char *, size_t, const void *, size_t, size_t,
    size_t);

#endif

/** @}
 */<|MERGE_RESOLUTION|>--- conflicted
+++ resolved
@@ -36,14 +36,9 @@
 #include <io/log.h>
 #include <io/verify.h>
 
-<<<<<<< HEAD
 extern int ddf_log_init(const char *);
-extern void ddf_msg(log_level_t, const char *, ...);
-=======
-extern int ddf_log_init(const char *, log_level_t);
 extern void ddf_msg(log_level_t, const char *, ...)
     PRINTF_ATTRIBUTE(2, 3);
->>>>>>> 5d787a49
 
 extern void ddf_dump_buffer(char *, size_t, const void *, size_t, size_t,
     size_t);
