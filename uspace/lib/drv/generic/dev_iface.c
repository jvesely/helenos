/*
 * Copyright (c) 2010 Lenka Trochtova
 * All rights reserved.
 *
 * Redistribution and use in source and binary forms, with or without
 * modification, are permitted provided that the following conditions
 * are met:
 *
 * - Redistributions of source code must retain the above copyright
 *   notice, this list of conditions and the following disclaimer.
 * - Redistributions in binary form must reproduce the above copyright
 *   notice, this list of conditions and the following disclaimer in the
 *   documentation and/or other materials provided with the distribution.
 * - The name of the author may not be used to endorse or promote products
 *   derived from this software without specific prior written permission.
 *
 * THIS SOFTWARE IS PROVIDED BY THE AUTHOR ``AS IS'' AND ANY EXPRESS OR
 * IMPLIED WARRANTIES, INCLUDING, BUT NOT LIMITED TO, THE IMPLIED WARRANTIES
 * OF MERCHANTABILITY AND FITNESS FOR A PARTICULAR PURPOSE ARE DISCLAIMED.
 * IN NO EVENT SHALL THE AUTHOR BE LIABLE FOR ANY DIRECT, INDIRECT,
 * INCIDENTAL, SPECIAL, EXEMPLARY, OR CONSEQUENTIAL DAMAGES (INCLUDING, BUT
 * NOT LIMITED TO, PROCUREMENT OF SUBSTITUTE GOODS OR SERVICES; LOSS OF USE,
 * DATA, OR PROFITS; OR BUSINESS INTERRUPTION) HOWEVER CAUSED AND ON ANY
 * THEORY OF LIABILITY, WHETHER IN CONTRACT, STRICT LIABILITY, OR TORT
 * (INCLUDING NEGLIGENCE OR OTHERWISE) ARISING IN ANY WAY OUT OF THE USE OF
 * THIS SOFTWARE, EVEN IF ADVISED OF THE POSSIBILITY OF SUCH DAMAGE.
 */

/**
 * @defgroup libdrv generic device driver support.
 * @brief HelenOS generic device driver support.
 * @{
 */

/** @file
 */

#include <assert.h>

#include "dev_iface.h"
<<<<<<< HEAD
#include "remote_res.h"
#include "remote_char.h"
#include "remote_usb.h"
#include "remote_usbhc.h"

static iface_dipatch_table_t remote_ifaces = {
	.ifaces = {
		&remote_res_iface,
		&remote_char_iface,
		&remote_usb_iface,
		&remote_usbhc_iface
=======
#include "remote_hw_res.h"
#include "remote_char_dev.h"

static iface_dipatch_table_t remote_ifaces = {
	.ifaces = {
		&remote_hw_res_iface,
		&remote_char_dev_iface
>>>>>>> 6058d2f9
	}
};

remote_iface_t *get_remote_iface(int idx)
{
	assert(is_valid_iface_idx(idx));
	return remote_ifaces.ifaces[idx];
}

remote_iface_func_ptr_t
get_remote_method(remote_iface_t *rem_iface, sysarg_t iface_method_idx)
{
	if (iface_method_idx >= rem_iface->method_count) {
		return NULL;
	}

	return rem_iface->methods[iface_method_idx];
}

bool is_valid_iface_idx(int idx)
{
	return (0 <= idx) && (idx < DEV_IFACE_MAX);
}

/**
 * @}
 */<|MERGE_RESOLUTION|>--- conflicted
+++ resolved
@@ -38,27 +38,17 @@
 #include <assert.h>
 
 #include "dev_iface.h"
-<<<<<<< HEAD
-#include "remote_res.h"
-#include "remote_char.h"
+#include "remote_hw_res.h"
+#include "remote_char_dev.h"
 #include "remote_usb.h"
 #include "remote_usbhc.h"
 
 static iface_dipatch_table_t remote_ifaces = {
 	.ifaces = {
-		&remote_res_iface,
-		&remote_char_iface,
+		&remote_hw_res_iface,
+		&remote_char_dev_iface,
 		&remote_usb_iface,
 		&remote_usbhc_iface
-=======
-#include "remote_hw_res.h"
-#include "remote_char_dev.h"
-
-static iface_dipatch_table_t remote_ifaces = {
-	.ifaces = {
-		&remote_hw_res_iface,
-		&remote_char_dev_iface
->>>>>>> 6058d2f9
 	}
 };
 
