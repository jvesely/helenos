/*
 * Copyright (c) 2005 Martin Decky
 * Copyright (c) 2011 Oleg Romanenko
 * All rights reserved.
 *
 * Redistribution and use in source and binary forms, with or without
 * modification, are permitted provided that the following conditions
 * are met:
 *
 * - Redistributions of source code must retain the above copyright
 *   notice, this list of conditions and the following disclaimer.
 * - Redistributions in binary form must reproduce the above copyright
 *   notice, this list of conditions and the following disclaimer in the
 *   documentation and/or other materials provided with the distribution.
 * - The name of the author may not be used to endorse or promote products
 *   derived from this software without specific prior written permission.
 *
 * THIS SOFTWARE IS PROVIDED BY THE AUTHOR ``AS IS'' AND ANY EXPRESS OR
 * IMPLIED WARRANTIES, INCLUDING, BUT NOT LIMITED TO, THE IMPLIED WARRANTIES
 * OF MERCHANTABILITY AND FITNESS FOR A PARTICULAR PURPOSE ARE DISCLAIMED.
 * IN NO EVENT SHALL THE AUTHOR BE LIABLE FOR ANY DIRECT, INDIRECT,
 * INCIDENTAL, SPECIAL, EXEMPLARY, OR CONSEQUENTIAL DAMAGES (INCLUDING, BUT
 * NOT LIMITED TO, PROCUREMENT OF SUBSTITUTE GOODS OR SERVICES; LOSS OF USE,
 * DATA, OR PROFITS; OR BUSINESS INTERRUPTION) HOWEVER CAUSED AND ON ANY
 * THEORY OF LIABILITY, WHETHER IN CONTRACT, STRICT LIABILITY, OR TORT
 * (INCLUDING NEGLIGENCE OR OTHERWISE) ARISING IN ANY WAY OUT OF THE USE OF
 * THIS SOFTWARE, EVEN IF ADVISED OF THE POSSIBILITY OF SUCH DAMAGE.
 */

/** @addtogroup libc
 * @{
 */
/** @file
 */

#ifndef LIBC_STR_H_
#define LIBC_STR_H_

#include <mem.h>
#include <sys/types.h>
#include <bool.h>

#define U_SPECIAL  '?'

/** No size limit constant */
#define STR_NO_LIMIT  ((size_t) -1)

/** Maximum size of a string containing @c length characters */
#define STR_BOUNDS(length)  ((length) << 2)

/**
 * Maximum size of a buffer needed to a string converted from space-padded
 * ASCII of size @a spa_size using spascii_to_str().
 */
#define SPASCII_STR_BUFSIZE(spa_size) ((spa_size) + 1)

extern wchar_t str_decode(const char *str, size_t *offset, size_t sz);
extern int chr_encode(const wchar_t ch, char *str, size_t *offset, size_t sz);

extern size_t str_size(const char *str);
extern size_t wstr_size(const wchar_t *str);

extern size_t str_lsize(const char *str, size_t max_len);
extern size_t wstr_lsize(const wchar_t *str, size_t max_len);

extern size_t str_length(const char *str);
extern size_t wstr_length(const wchar_t *wstr);

extern size_t str_nlength(const char *str, size_t size);
extern size_t wstr_nlength(const wchar_t *str, size_t size);

extern bool ascii_check(wchar_t ch);
extern bool chr_check(wchar_t ch);
extern bool wstr_is_ascii(const wchar_t *wstr);

extern int str_cmp(const char *s1, const char *s2);
extern int str_lcmp(const char *s1, const char *s2, size_t max_len);

extern void str_cpy(char *dest, size_t size, const char *src);
extern void str_ncpy(char *dest, size_t size, const char *src, size_t n);
extern void str_append(char *dest, size_t size, const char *src);

<<<<<<< HEAD
extern int wstr_to_str(char *dest, size_t size, const wchar_t *src);
=======
extern int spascii_to_str(char *dest, size_t size, const uint8_t *src, size_t n);
extern void wstr_to_str(char *dest, size_t size, const wchar_t *src);
>>>>>>> 3fab7708
extern char *wstr_to_astr(const wchar_t *src);
extern int str_to_wstr(wchar_t *dest, size_t dlen, const char *src);
extern int utf16_to_str(char *dest, size_t size, const uint16_t *src);
extern int str_to_utf16(uint16_t *dest, size_t size, const char *src);

extern char *str_chr(const char *str, wchar_t ch);
extern char *str_rchr(const char *str, wchar_t ch);
extern wchar_t *wstr_chr(const wchar_t *wstr, wchar_t ch);
extern wchar_t *wstr_rchr(const wchar_t *wstr, wchar_t ch);

extern bool wstr_linsert(wchar_t *str, wchar_t ch, size_t pos, size_t max_pos);
extern bool wstr_remove(wchar_t *str, size_t pos);

extern char *str_dup(const char *);
extern char *str_ndup(const char *, size_t max_size);

extern void str_reverse(char* begin, char* end);
extern int size_t_str(size_t value, int base, char* str, size_t size);

extern int str_uint64(const char *, char **, unsigned int, bool, uint64_t *);
extern int str_size_t(const char *, char **, unsigned int, bool, size_t *);

extern void order_suffix(const uint64_t, uint64_t *, char *);
extern void bin_order_suffix(const uint64_t, uint64_t *, const char **, bool);

/*
 * TODO: Get rid of this.
 */

extern int stricmp(const char *, const char *);

extern long int strtol(const char *, char **, int);
extern unsigned long strtoul(const char *, char **, int);

extern char * strtok_r(char *, const char *, char **);
extern char * strtok(char *, const char *);

#endif

/** @}
 */<|MERGE_RESOLUTION|>--- conflicted
+++ resolved
@@ -80,12 +80,9 @@
 extern void str_ncpy(char *dest, size_t size, const char *src, size_t n);
 extern void str_append(char *dest, size_t size, const char *src);
 
-<<<<<<< HEAD
 extern int wstr_to_str(char *dest, size_t size, const wchar_t *src);
-=======
 extern int spascii_to_str(char *dest, size_t size, const uint8_t *src, size_t n);
 extern void wstr_to_str(char *dest, size_t size, const wchar_t *src);
->>>>>>> 3fab7708
 extern char *wstr_to_astr(const wchar_t *src);
 extern int str_to_wstr(wchar_t *dest, size_t dlen, const char *src);
 extern int utf16_to_str(char *dest, size_t size, const uint16_t *src);
