--- conflicted
+++ resolved
@@ -43,14 +43,9 @@
 
 extern void module_process_relocs(module_t *);
 extern module_t *module_find(rtld_t *, const char *);
-<<<<<<< HEAD
-extern module_t *module_load(rtld_t *, const char *);
-extern void module_load_deps(module_t *);
-extern module_t *module_by_id(rtld_t *, unsigned long);
-=======
 extern module_t *module_load(rtld_t *, const char *, mlflags_t);
 extern void module_load_deps(module_t *, mlflags_t);
->>>>>>> a428022b
+extern module_t *module_by_id(rtld_t *, unsigned long);
 
 extern void modules_process_relocs(rtld_t *, module_t *);
 extern void modules_process_tls(rtld_t *);
