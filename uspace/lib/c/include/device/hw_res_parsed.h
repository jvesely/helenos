/*
 * Copyright (c) 2011 Jiri Michalec
 * All rights reserved.
 *
 * Redistribution and use in source and binary forms, with or without
 * modification, are permitted provided that the following conditions
 * are met:
 *
 * - Redistributions of source code must retain the above copyright
 *   notice, this list of conditions and the following disclaimer.
 * - Redistributions in binary form must reproduce the above copyright
 *   notice, this list of conditions and the following disclaimer in the
 *   documentation and/or other materials provided with the distribution.
 * - The name of the author may not be used to endorse or promote products
 *   derived from this software without specific prior written permission.
 *
 * THIS SOFTWARE IS PROVIDED BY THE AUTHOR ``AS IS'' AND ANY EXPRESS OR
 * IMPLIED WARRANTIES, INCLUDING, BUT NOT LIMITED TO, THE IMPLIED WARRANTIES
 * OF MERCHANTABILITY AND FITNESS FOR A PARTICULAR PURPOSE ARE DISCLAIMED.
 * IN NO EVENT SHALL THE AUTHOR BE LIABLE FOR ANY DIRECT, INDIRECT,
 * INCIDENTAL, SPECIAL, EXEMPLARY, OR CONSEQUENTIAL DAMAGES (INCLUDING, BUT
 * NOT LIMITED TO, PROCUREMENT OF SUBSTITUTE GOODS OR SERVICES; LOSS OF USE,
 * DATA, OR PROFITS; OR BUSINESS INTERRUPTION) HOWEVER CAUSED AND ON ANY
 * THEORY OF LIABILITY, WHETHER IN CONTRACT, STRICT LIABILITY, OR TORT
 * (INCLUDING NEGLIGENCE OR OTHERWISE) ARISING IN ANY WAY OUT OF THE USE OF
 * THIS SOFTWARE, EVEN IF ADVISED OF THE POSSIBILITY OF SUCH DAMAGE.
 */

/** @addtogroup libc
 * @{
 */
/** @file
 */

#ifndef LIBC_DEVICE_HW_RES_PARSED_H_
#define LIBC_DEVICE_HW_RES_PARSED_H_

#include <device/hw_res.h>
#include <str.h>

/** Keep areas of the zero size in the list */
#define HW_RES_KEEP_ZERO_AREA  0x1

/** Keep duplicit entries */
#define HW_RES_KEEP_DUPLICIT   0x2

/** Address range structure */
typedef struct addr_range {
	/** Start address */
	uint64_t address;
	
	/** Endianness */
	endianness_t endianness;
	
	/** Area size */
	size_t size;
} addr_range_t;

/** IO range type */
typedef addr_range_t io_range_t;

/** Memory range type */
typedef addr_range_t mem_range_t;

/** List of IRQs */
typedef struct irq_list {
	/** Irq count */
	size_t count;
	
	/** Array of IRQs */
	int *irqs;
} irq_list_t;

/** List of ISA DMA channels */
typedef struct dma_list {
	/** Channel count */
	size_t count;

	/** Array of channels */
<<<<<<< HEAD
	int *channels;
=======
	unsigned int *channels;
>>>>>>> 661b0370
} dma_list_t;

/** List of memory areas */
typedef struct addr_range_list {
	/** Areas count */
	size_t count;
	
	/** Array of areas */
	addr_range_t *ranges;
} addr_range_list_t;

/** List of IO mapped areas */
typedef addr_range_list_t io_range_list_t;

/** Memory range type */
typedef addr_range_list_t mem_range_list_t;

/** HW resources parsed according to resource type */
typedef struct hw_resource_list_parsed {
	/** List of IRQs */
	irq_list_t irqs;

	/** List of DMA channels */
	dma_list_t dma_channels;
	
	/** List of DMA channels */
	dma_list_t dma_channels;
	
	/** List of memory areas */
	mem_range_list_t mem_ranges;
	
	/** List of IO areas */
	io_range_list_t io_ranges;
} hw_res_list_parsed_t;

/** Clean hw_resource_list_parsed_t structure
 *
 * All allocated memory will be released, data amd pointers set to 0.
 *
 * @param list The structure to clear
 */
static inline void hw_res_list_parsed_clean(hw_res_list_parsed_t *list)
{
	if (list == NULL)
		return;
	
	free(list->irqs.irqs);
	free(list->io_ranges.ranges);
	free(list->mem_ranges.ranges);
	free(list->dma_channels.channels);
	
	bzero(list, sizeof(hw_res_list_parsed_t));
}

/** Initialize the hw_resource_list_parsed_t structure
 *
 *  @param list The structure to initialize
 */
static inline void hw_res_list_parsed_init(hw_res_list_parsed_t *list)
{
	bzero(list, sizeof(hw_res_list_parsed_t));
}

extern int hw_res_list_parse(
    const hw_resource_list_t *, hw_res_list_parsed_t *, int);
extern int hw_res_get_list_parsed(async_sess_t *, hw_res_list_parsed_t *, int);

#endif

/** @}
 */<|MERGE_RESOLUTION|>--- conflicted
+++ resolved
@@ -77,11 +77,7 @@
 	size_t count;
 
 	/** Array of channels */
-<<<<<<< HEAD
-	int *channels;
-=======
 	unsigned int *channels;
->>>>>>> 661b0370
 } dma_list_t;
 
 /** List of memory areas */
