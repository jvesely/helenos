/*
 * Copyright (c) 2006 Ondrej Palkovsky
 * All rights reserved.
 *
 * Redistribution and use in source and binary forms, with or without
 * modification, are permitted provided that the following conditions
 * are met:
 *
 * - Redistributions of source code must retain the above copyright
 *   notice, this list of conditions and the following disclaimer.
 * - Redistributions in binary form must reproduce the above copyright
 *   notice, this list of conditions and the following disclaimer in the
 *   documentation and/or other materials provided with the distribution.
 * - The name of the author may not be used to endorse or promote products
 *   derived from this software without specific prior written permission.
 *
 * THIS SOFTWARE IS PROVIDED BY THE AUTHOR ``AS IS'' AND ANY EXPRESS OR
 * IMPLIED WARRANTIES, INCLUDING, BUT NOT LIMITED TO, THE IMPLIED WARRANTIES
 * OF MERCHANTABILITY AND FITNESS FOR A PARTICULAR PURPOSE ARE DISCLAIMED.
 * IN NO EVENT SHALL THE AUTHOR BE LIABLE FOR ANY DIRECT, INDIRECT,
 * INCIDENTAL, SPECIAL, EXEMPLARY, OR CONSEQUENTIAL DAMAGES (INCLUDING, BUT
 * NOT LIMITED TO, PROCUREMENT OF SUBSTITUTE GOODS OR SERVICES; LOSS OF USE,
 * DATA, OR PROFITS; OR BUSINESS INTERRUPTION) HOWEVER CAUSED AND ON ANY
 * THEORY OF LIABILITY, WHETHER IN CONTRACT, STRICT LIABILITY, OR TORT
 * (INCLUDING NEGLIGENCE OR OTHERWISE) ARISING IN ANY WAY OUT OF THE USE OF
 * THIS SOFTWARE, EVEN IF ADVISED OF THE POSSIBILITY OF SUCH DAMAGE.
 */

/** @addtogroup libc
 * @{
 */
/** @file
 */

/**
 * Asynchronous library
 *
 * The aim of this library is to provide a facility for writing programs which
 * utilize the asynchronous nature of HelenOS IPC, yet using a normal way of
 * programming.
 *
 * You should be able to write very simple multithreaded programs. The async
 * framework will automatically take care of most of the synchronization
 * problems.
 *
 * Example of use (pseudo C):
 *
 * 1) Multithreaded client application
 *
 *   fibril_create(fibril1, ...);
 *   fibril_create(fibril2, ...);
 *   ...
 *
 *   int fibril1(void *arg)
 *   {
 *     conn = async_connect_me_to(...);
 *
 *     exch = async_exchange_begin(conn);
 *     c1 = async_send(exch);
 *     async_exchange_end(exch);
 *
 *     exch = async_exchange_begin(conn);
 *     c2 = async_send(exch);
 *     async_exchange_end(exch);
 *
 *     async_wait_for(c1);
 *     async_wait_for(c2);
 *     ...
 *   }
 *
 *
 * 2) Multithreaded server application
 *
 *   main()
 *   {
 *     async_manager();
 *   }
 *
 *   my_client_connection(icallid, *icall)
 *   {
 *     if (want_refuse) {
 *       async_answer_0(icallid, ELIMIT);
 *       return;
 *     }
 *     async_answer_0(icallid, EOK);
 *
 *     callid = async_get_call(&call);
 *     somehow_handle_the_call(callid, call);
 *     async_answer_2(callid, 1, 2, 3);
 *
 *     callid = async_get_call(&call);
 *     ...
 *   }
 *
 */

#define LIBC_ASYNC_C_
#include <ipc/ipc.h>
#include <async.h>
#undef LIBC_ASYNC_C_

#include <futex.h>
#include <fibril.h>
#include <adt/hash_table.h>
#include <adt/list.h>
#include <assert.h>
#include <errno.h>
#include <sys/time.h>
#include <arch/barrier.h>
#include <bool.h>
#include <malloc.h>
#include <mem.h>
#include <stdlib.h>
#include "private/async.h"

#define CLIENT_HASH_TABLE_BUCKETS  32
#define CONN_HASH_TABLE_BUCKETS    32

/** Async framework global futex */
atomic_t async_futex = FUTEX_INITIALIZER;

/** Number of threads waiting for IPC in the kernel. */
atomic_t threads_in_ipc_wait = { 0 };

/** Naming service session */
async_sess_t *session_ns;

/** Call data */
typedef struct {
	link_t link;
	
	ipc_callid_t callid;
	ipc_call_t call;
} msg_t;

/* Client connection data */
typedef struct {
	link_t link;
	
	sysarg_t in_task_hash;
	atomic_t refcnt;
	void *data;
} client_t;

/* Server connection data */
typedef struct {
	awaiter_t wdata;
	
	/** Hash table link. */
	link_t link;
	
	/** Incoming client task hash. */
	sysarg_t in_task_hash;
	
	/** Incoming phone hash. */
	sysarg_t in_phone_hash;
	
	/** Link to the client tracking structure. */
	client_t *client;
	
	/** Messages that should be delivered to this fibril. */
	list_t msg_queue;
	
	/** Identification of the opening call. */
	ipc_callid_t callid;
	/** Call data of the opening call. */
	ipc_call_t call;
	/** Local argument or NULL if none. */
	void *carg;
	
	/** Identification of the closing call. */
	ipc_callid_t close_callid;
	
	/** Fibril function that will be used to handle the connection. */
	async_client_conn_t cfibril;
} connection_t;

/** Identifier of the incoming connection handled by the current fibril. */
static fibril_local connection_t *fibril_connection;

static void *default_client_data_constructor(void)
{
	return NULL;
}

static void default_client_data_destructor(void *data)
{
}

static async_client_data_ctor_t async_client_data_create =
    default_client_data_constructor;
static async_client_data_dtor_t async_client_data_destroy =
    default_client_data_destructor;

void async_set_client_data_constructor(async_client_data_ctor_t ctor)
{
	async_client_data_create = ctor;
}

void async_set_client_data_destructor(async_client_data_dtor_t dtor)
{
	async_client_data_destroy = dtor;
}

void *async_get_client_data(void)
{
	assert(fibril_connection);
	return fibril_connection->client->data;
}

/** Default fibril function that gets called to handle new connection.
 *
 * This function is defined as a weak symbol - to be redefined in user code.
 *
<<<<<<< HEAD
 * @param callid	Hash of the incoming call.
 * @param call		Data of the incoming call.
 * @param arg		Local argument
=======
 * @param callid Hash of the incoming call.
 * @param call   Data of the incoming call.
 * @param arg    Local argument
>>>>>>> 4de4a604
 *
 */
static void default_client_connection(ipc_callid_t callid, ipc_call_t *call,
    void *arg)
{
	ipc_answer_0(callid, ENOENT);
}

/** Default fibril function that gets called to handle interrupt notifications.
 *
 * This function is defined as a weak symbol - to be redefined in user code.
 *
<<<<<<< HEAD
 * @param callid	Hash of the incoming call.
 * @param call  	Data of the incoming call.
 * @param arg		Local argument.
=======
 * @param callid Hash of the incoming call.
 * @param call   Data of the incoming call.
 * @param arg    Local argument.
>>>>>>> 4de4a604
 *
 */
static void default_interrupt_received(ipc_callid_t callid, ipc_call_t *call)
{
}

static async_client_conn_t client_connection = default_client_connection;
static async_interrupt_handler_t interrupt_received = default_interrupt_received;

/** Setter for client_connection function pointer.
 *
 * @param conn Function that will implement a new connection fibril.
 *
 */
void async_set_client_connection(async_client_conn_t conn)
{
	client_connection = conn;
}

/** Setter for interrupt_received function pointer.
 *
 * @param intr Function that will implement a new interrupt
 *             notification fibril.
 */
void async_set_interrupt_received(async_interrupt_handler_t intr)
{
	interrupt_received = intr;
}

/** Mutex protecting inactive_exch_list and avail_phone_cv.
 *
 */
static FIBRIL_MUTEX_INITIALIZE(async_sess_mutex);

/** List of all currently inactive exchanges.
 *
 */
static LIST_INITIALIZE(inactive_exch_list);

/** Condition variable to wait for a phone to become available.
 *
 */
static FIBRIL_CONDVAR_INITIALIZE(avail_phone_cv);

static hash_table_t client_hash_table;
static hash_table_t conn_hash_table;
static LIST_INITIALIZE(timeout_list);

static hash_index_t client_hash(unsigned long key[])
{
	assert(key);
	
	return (((key[0]) >> 4) % CLIENT_HASH_TABLE_BUCKETS);
}

static int client_compare(unsigned long key[], hash_count_t keys, link_t *item)
{
	assert(key);
	assert(item);
	
	client_t *client = hash_table_get_instance(item, client_t, link);
	return (key[0] == client->in_task_hash);
}

static void client_remove(link_t *item)
{
}

/** Operations for the client hash table. */
static hash_table_operations_t client_hash_table_ops = {
	.hash = client_hash,
	.compare = client_compare,
	.remove_callback = client_remove
};

/** Compute hash into the connection hash table based on the source phone hash.
 *
 * @param key Pointer to source phone hash.
 *
 * @return Index into the connection hash table.
 *
 */
static hash_index_t conn_hash(unsigned long key[])
{
	assert(key);
	
	return (((key[0]) >> 4) % CONN_HASH_TABLE_BUCKETS);
}

/** Compare hash table item with a key.
 *
 * @param key  Array containing the source phone hash as the only item.
 * @param keys Expected 1 but ignored.
 * @param item Connection hash table item.
 *
 * @return True on match, false otherwise.
 *
 */
static int conn_compare(unsigned long key[], hash_count_t keys, link_t *item)
{
	assert(key);
	assert(item);
	
	connection_t *conn = hash_table_get_instance(item, connection_t, link);
	return (key[0] == conn->in_phone_hash);
}

static void conn_remove(link_t *item)
{
}

/** Operations for the connection hash table. */
static hash_table_operations_t conn_hash_table_ops = {
	.hash = conn_hash,
	.compare = conn_compare,
	.remove_callback = conn_remove
};

/** Sort in current fibril's timeout request.
 *
 * @param wd Wait data of the current fibril.
 *
 */
void async_insert_timeout(awaiter_t *wd)
{
	assert(wd);
	
	wd->to_event.occurred = false;
	wd->to_event.inlist = true;
	
	link_t *tmp = timeout_list.head.next;
	while (tmp != &timeout_list.head) {
		awaiter_t *cur
		    = list_get_instance(tmp, awaiter_t, to_event.link);
		
		if (tv_gteq(&cur->to_event.expires, &wd->to_event.expires))
			break;
		
		tmp = tmp->next;
	}
	
	list_insert_before(&wd->to_event.link, tmp);
}

/** Try to route a call to an appropriate connection fibril.
 *
 * If the proper connection fibril is found, a message with the call is added to
 * its message queue. If the fibril was not active, it is activated and all
 * timeouts are unregistered.
 *
 * @param callid Hash of the incoming call.
 * @param call   Data of the incoming call.
 *
 * @return False if the call doesn't match any connection.
 * @return True if the call was passed to the respective connection fibril.
 *
 */
static bool route_call(ipc_callid_t callid, ipc_call_t *call)
{
	assert(call);
	
	futex_down(&async_futex);
	
	unsigned long key = call->in_phone_hash;
	link_t *hlp = hash_table_find(&conn_hash_table, &key);
	
	if (!hlp) {
		futex_up(&async_futex);
		return false;
	}
	
	connection_t *conn = hash_table_get_instance(hlp, connection_t, link);
	
	msg_t *msg = malloc(sizeof(*msg));
	if (!msg) {
		futex_up(&async_futex);
		return false;
	}
	
	msg->callid = callid;
	msg->call = *call;
	list_append(&msg->link, &conn->msg_queue);
	
	if (IPC_GET_IMETHOD(*call) == IPC_M_PHONE_HUNGUP)
		conn->close_callid = callid;
	
	/* If the connection fibril is waiting for an event, activate it */
	if (!conn->wdata.active) {
		
		/* If in timeout list, remove it */
		if (conn->wdata.to_event.inlist) {
			conn->wdata.to_event.inlist = false;
			list_remove(&conn->wdata.to_event.link);
		}
		
		conn->wdata.active = true;
		fibril_add_ready(conn->wdata.fid);
	}
	
	futex_up(&async_futex);
	return true;
}

/** Notification fibril.
 *
 * When a notification arrives, a fibril with this implementing function is
 * created. It calls interrupt_received() and does the final cleanup.
 *
 * @param arg Message structure pointer.
 *
 * @return Always zero.
 *
 */
static int notification_fibril(void *arg)
{
	assert(arg);
	
	msg_t *msg = (msg_t *) arg;
	interrupt_received(msg->callid, &msg->call);
	
	free(msg);
	return 0;
}

/** Process interrupt notification.
 *
 * A new fibril is created which would process the notification.
 *
 * @param callid Hash of the incoming call.
 * @param call   Data of the incoming call.
 *
 * @return False if an error occured.
 *         True if the call was passed to the notification fibril.
 *
 */
static bool process_notification(ipc_callid_t callid, ipc_call_t *call)
{
	assert(call);
	
	futex_down(&async_futex);
	
	msg_t *msg = malloc(sizeof(*msg));
	if (!msg) {
		futex_up(&async_futex);
		return false;
	}
	
	msg->callid = callid;
	msg->call = *call;
	
	fid_t fid = fibril_create(notification_fibril, msg);
	if (fid == 0) {
		free(msg);
		futex_up(&async_futex);
		return false;
	}
	
	fibril_add_ready(fid);
	
	futex_up(&async_futex);
	return true;
}

/** Return new incoming message for the current (fibril-local) connection.
 *
 * @param call  Storage where the incoming call data will be stored.
 * @param usecs Timeout in microseconds. Zero denotes no timeout.
 *
 * @return If no timeout was specified, then a hash of the
 *         incoming call is returned. If a timeout is specified,
 *         then a hash of the incoming call is returned unless
 *         the timeout expires prior to receiving a message. In
 *         that case zero is returned.
 *
 */
ipc_callid_t async_get_call_timeout(ipc_call_t *call, suseconds_t usecs)
{
	assert(call);
	assert(fibril_connection);
	
	/* Why doing this?
	 * GCC 4.1.0 coughs on fibril_connection-> dereference.
	 * GCC 4.1.1 happilly puts the rdhwr instruction in delay slot.
	 *           I would never expect to find so many errors in
	 *           a compiler.
	 */
	connection_t *conn = fibril_connection;
	
	futex_down(&async_futex);
	
	if (usecs) {
		gettimeofday(&conn->wdata.to_event.expires, NULL);
		tv_add(&conn->wdata.to_event.expires, usecs);
	} else
		conn->wdata.to_event.inlist = false;
	
	/* If nothing in queue, wait until something arrives */
	while (list_empty(&conn->msg_queue)) {
		if (conn->close_callid) {
			/*
			 * Handle the case when the connection was already
			 * closed by the client but the server did not notice
			 * the first IPC_M_PHONE_HUNGUP call and continues to
			 * call async_get_call_timeout(). Repeat
			 * IPC_M_PHONE_HUNGUP until the caller notices.
			 */
			memset(call, 0, sizeof(ipc_call_t));
			IPC_SET_IMETHOD(*call, IPC_M_PHONE_HUNGUP);
			futex_up(&async_futex);
			return conn->close_callid;
		}
		
		if (usecs)
			async_insert_timeout(&conn->wdata);
		
		conn->wdata.active = false;
		
		/*
		 * Note: the current fibril will be rescheduled either due to a
		 * timeout or due to an arriving message destined to it. In the
		 * former case, handle_expired_timeouts() and, in the latter
		 * case, route_call() will perform the wakeup.
		 */
		fibril_switch(FIBRIL_TO_MANAGER);
		
		/*
		 * Futex is up after getting back from async_manager.
		 * Get it again.
		 */
		futex_down(&async_futex);
		if ((usecs) && (conn->wdata.to_event.occurred)
		    && (list_empty(&conn->msg_queue))) {
			/* If we timed out -> exit */
			futex_up(&async_futex);
			return 0;
		}
	}
	
	msg_t *msg = list_get_instance(list_first(&conn->msg_queue), msg_t, link);
	list_remove(&msg->link);
	
	ipc_callid_t callid = msg->callid;
	*call = msg->call;
	free(msg);
	
	futex_up(&async_futex);
	return callid;
}

/** Wrapper for client connection fibril.
 *
 * When a new connection arrives, a fibril with this implementing function is
 * created. It calls client_connection() and does the final cleanup.
 *
 * @param arg Connection structure pointer.
 *
 * @return Always zero.
 *
 */
static int connection_fibril(void *arg)
{
	assert(arg);
	
	/*
	 * Setup fibril-local connection pointer.
	 */
	fibril_connection = (connection_t *) arg;
	
	futex_down(&async_futex);
	
	/*
	 * Add our reference for the current connection in the client task
	 * tracking structure. If this is the first reference, create and
	 * hash in a new tracking structure.
	 */
	
	unsigned long key = fibril_connection->in_task_hash;
	link_t *lnk = hash_table_find(&client_hash_table, &key);
	
	client_t *client;
	
	if (lnk) {
		client = hash_table_get_instance(lnk, client_t, link);
		atomic_inc(&client->refcnt);
	} else {
		client = malloc(sizeof(client_t));
		if (!client) {
			ipc_answer_0(fibril_connection->callid, ENOMEM);
			futex_up(&async_futex);
			return 0;
		}
		
		client->in_task_hash = fibril_connection->in_task_hash;
		client->data = async_client_data_create();
		
		atomic_set(&client->refcnt, 1);
		hash_table_insert(&client_hash_table, &key, &client->link);
	}
	
	futex_up(&async_futex);
	
	fibril_connection->client = client;
	
	/*
	 * Call the connection handler function.
	 */
	fibril_connection->cfibril(fibril_connection->callid,
	    &fibril_connection->call, fibril_connection->carg);
	
	/*
	 * Remove the reference for this client task connection.
	 */
	bool destroy;
	
	futex_down(&async_futex);
	
	if (atomic_predec(&client->refcnt) == 0) {
		hash_table_remove(&client_hash_table, &key, 1);
		destroy = true;
	} else
		destroy = false;
	
	futex_up(&async_futex);
	
	if (destroy) {
		if (client->data)
			async_client_data_destroy(client->data);
		
		free(client);
	}
	
	/*
	 * Remove myself from the connection hash table.
	 */
	futex_down(&async_futex);
	key = fibril_connection->in_phone_hash;
	hash_table_remove(&conn_hash_table, &key, 1);
	futex_up(&async_futex);
	
	/*
	 * Answer all remaining messages with EHANGUP.
	 */
	while (!list_empty(&fibril_connection->msg_queue)) {
		msg_t *msg =
		    list_get_instance(list_first(&fibril_connection->msg_queue),
		    msg_t, link);
		
		list_remove(&msg->link);
		ipc_answer_0(msg->callid, EHANGUP);
		free(msg);
	}
	
	/*
	 * If the connection was hung-up, answer the last call,
	 * i.e. IPC_M_PHONE_HUNGUP.
	 */
	if (fibril_connection->close_callid)
		ipc_answer_0(fibril_connection->close_callid, EOK);
	
	free(fibril_connection);
	return 0;
}

/** Create a new fibril for a new connection.
 *
 * Create new fibril for connection, fill in connection structures and insert
 * it into the hash table, so that later we can easily do routing of messages to
 * particular fibrils.
 *
 * @param in_task_hash  Identification of the incoming connection.
 * @param in_phone_hash Identification of the incoming connection.
 * @param callid        Hash of the opening IPC_M_CONNECT_ME_TO call.
 *                      If callid is zero, the connection was opened by
 *                      accepting the IPC_M_CONNECT_TO_ME call and this function
 *                      is called directly by the server.
 * @param call          Call data of the opening call.
 * @param cfibril       Fibril function that should be called upon opening the
 *                      connection.
<<<<<<< HEAD
 * @param carg		Extra argument to pass to the connection fibril
=======
 * @param carg          Extra argument to pass to the connection fibril
>>>>>>> 4de4a604
 *
 * @return New fibril id or NULL on failure.
 *
 */
fid_t async_new_connection(sysarg_t in_task_hash, sysarg_t in_phone_hash,
    ipc_callid_t callid, ipc_call_t *call,
    async_client_conn_t cfibril, void *carg)
{
	connection_t *conn = malloc(sizeof(*conn));
	if (!conn) {
		if (callid)
			ipc_answer_0(callid, ENOMEM);
		
		return (uintptr_t) NULL;
	}
	
	conn->in_task_hash = in_task_hash;
	conn->in_phone_hash = in_phone_hash;
	list_initialize(&conn->msg_queue);
	conn->callid = callid;
	conn->close_callid = 0;
	conn->carg = carg;
	
	if (call)
		conn->call = *call;
	
	/* We will activate the fibril ASAP */
	conn->wdata.active = true;
	conn->cfibril = cfibril;
	conn->wdata.fid = fibril_create(connection_fibril, conn);
	
	if (conn->wdata.fid == 0) {
		free(conn);
		
		if (callid)
			ipc_answer_0(callid, ENOMEM);
		
		return (uintptr_t) NULL;
	}
	
	/* Add connection to the connection hash table */
	unsigned long key = conn->in_phone_hash;
	
	futex_down(&async_futex);
	hash_table_insert(&conn_hash_table, &key, &conn->link);
	futex_up(&async_futex);
	
	fibril_add_ready(conn->wdata.fid);
	
	return conn->wdata.fid;
}

/** Handle a call that was received.
 *
 * If the call has the IPC_M_CONNECT_ME_TO method, a new connection is created.
 * Otherwise the call is routed to its connection fibril.
 *
 * @param callid Hash of the incoming call.
 * @param call   Data of the incoming call.
 *
 */
static void handle_call(ipc_callid_t callid, ipc_call_t *call)
{
	assert(call);
	
	/* Unrouted call - take some default action */
	if ((callid & IPC_CALLID_NOTIFICATION)) {
		process_notification(callid, call);
		return;
	}
	
	switch (IPC_GET_IMETHOD(*call)) {
	case IPC_M_CONNECT_ME:
	case IPC_M_CONNECT_ME_TO:
		/* Open new connection with fibril, etc. */
		async_new_connection(call->in_task_hash, IPC_GET_ARG5(*call),
		    callid, call, client_connection, NULL);
		return;
	}
	
	/* Try to route the call through the connection hash table */
	if (route_call(callid, call))
		return;
	
	/* Unknown call from unknown phone - hang it up */
	ipc_answer_0(callid, EHANGUP);
}

/** Fire all timeouts that expired. */
static void handle_expired_timeouts(void)
{
	struct timeval tv;
	gettimeofday(&tv, NULL);
	
	futex_down(&async_futex);
	
	link_t *cur = list_first(&timeout_list);
	while (cur != NULL) {
		awaiter_t *waiter =
		    list_get_instance(cur, awaiter_t, to_event.link);
		
		if (tv_gt(&waiter->to_event.expires, &tv))
			break;
		
		list_remove(&waiter->to_event.link);
		waiter->to_event.inlist = false;
		waiter->to_event.occurred = true;
		
		/*
		 * Redundant condition?
		 * The fibril should not be active when it gets here.
		 */
		if (!waiter->active) {
			waiter->active = true;
			fibril_add_ready(waiter->fid);
		}
		
		cur = list_first(&timeout_list);
	}
	
	futex_up(&async_futex);
}

/** Endless loop dispatching incoming calls and answers.
 *
 * @return Never returns.
 *
 */
static int async_manager_worker(void)
{
	while (true) {
		if (fibril_switch(FIBRIL_FROM_MANAGER)) {
			futex_up(&async_futex);
			/*
			 * async_futex is always held when entering a manager
			 * fibril.
			 */
			continue;
		}
		
		futex_down(&async_futex);
		
		suseconds_t timeout;
		if (!list_empty(&timeout_list)) {
			awaiter_t *waiter = list_get_instance(
			    list_first(&timeout_list), awaiter_t, to_event.link);
			
			struct timeval tv;
			gettimeofday(&tv, NULL);
			
			if (tv_gteq(&tv, &waiter->to_event.expires)) {
				futex_up(&async_futex);
				handle_expired_timeouts();
				continue;
			} else
				timeout = tv_sub(&waiter->to_event.expires, &tv);
		} else
			timeout = SYNCH_NO_TIMEOUT;
		
		futex_up(&async_futex);
		
		atomic_inc(&threads_in_ipc_wait);
		
		ipc_call_t call;
		ipc_callid_t callid = ipc_wait_cycle(&call, timeout,
		    SYNCH_FLAGS_NONE);
		
		atomic_dec(&threads_in_ipc_wait);
		
		if (!callid) {
			handle_expired_timeouts();
			continue;
		}
		
		if (callid & IPC_CALLID_ANSWERED)
			continue;
		
		handle_call(callid, &call);
	}
	
	return 0;
}

/** Function to start async_manager as a standalone fibril.
 *
 * When more kernel threads are used, one async manager should exist per thread.
 *
 * @param arg Unused.
 * @return Never returns.
 *
 */
static int async_manager_fibril(void *arg)
{
	futex_up(&async_futex);
	
	/*
	 * async_futex is always locked when entering manager
	 */
	async_manager_worker();
	
	return 0;
}

/** Add one manager to manager list. */
void async_create_manager(void)
{
	fid_t fid = fibril_create(async_manager_fibril, NULL);
	if (fid != 0)
		fibril_add_manager(fid);
}

/** Remove one manager from manager list */
void async_destroy_manager(void)
{
	fibril_remove_manager();
}

/** Initialize the async framework.
 *
 */
void __async_init(void)
{
	if (!hash_table_create(&client_hash_table, CLIENT_HASH_TABLE_BUCKETS,
	    1, &client_hash_table_ops))
		abort();
	
	if (!hash_table_create(&conn_hash_table, CONN_HASH_TABLE_BUCKETS,
	    1, &conn_hash_table_ops))
		abort();
	
	session_ns = (async_sess_t *) malloc(sizeof(async_sess_t));
	if (session_ns == NULL)
		abort();
	
	session_ns->mgmt = EXCHANGE_ATOMIC;
	session_ns->phone = PHONE_NS;
	session_ns->arg1 = 0;
	session_ns->arg2 = 0;
	session_ns->arg3 = 0;
	
	list_initialize(&session_ns->exch_list);
	fibril_mutex_initialize(&session_ns->mutex);
	atomic_set(&session_ns->refcnt, 0);
}

/** Reply received callback.
 *
 * This function is called whenever a reply for an asynchronous message sent out
 * by the asynchronous framework is received.
 *
 * Notify the fibril which is waiting for this message that it has arrived.
 *
 * @param arg    Pointer to the asynchronous message record.
 * @param retval Value returned in the answer.
 * @param data   Call data of the answer.
 *
 */
void reply_received(void *arg, int retval, ipc_call_t *data)
{
	assert(arg);
	
	futex_down(&async_futex);
	
	amsg_t *msg = (amsg_t *) arg;
	msg->retval = retval;
	
	/* Copy data after futex_down, just in case the call was detached */
	if ((msg->dataptr) && (data))
		*msg->dataptr = *data;
	
	write_barrier();
	
	/* Remove message from timeout list */
	if (msg->wdata.to_event.inlist)
		list_remove(&msg->wdata.to_event.link);
	
	msg->done = true;
	if (!msg->wdata.active) {
		msg->wdata.active = true;
		fibril_add_ready(msg->wdata.fid);
	}
	
	futex_up(&async_futex);
}

/** Send message and return id of the sent message.
 *
 * The return value can be used as input for async_wait() to wait for
 * completion.
 *
 * @param exch    Exchange for sending the message.
 * @param imethod Service-defined interface and method.
 * @param arg1    Service-defined payload argument.
 * @param arg2    Service-defined payload argument.
 * @param arg3    Service-defined payload argument.
 * @param arg4    Service-defined payload argument.
 * @param dataptr If non-NULL, storage where the reply data will be
 *                stored.
 *
 * @return Hash of the sent message or 0 on error.
 *
 */
aid_t async_send_fast(async_exch_t *exch, sysarg_t imethod, sysarg_t arg1,
    sysarg_t arg2, sysarg_t arg3, sysarg_t arg4, ipc_call_t *dataptr)
{
	if (exch == NULL)
		return 0;
	
	amsg_t *msg = malloc(sizeof(amsg_t));
	if (msg == NULL)
		return 0;
	
	msg->done = false;
	msg->dataptr = dataptr;
	
	msg->wdata.to_event.inlist = false;
	
	/*
	 * We may sleep in the next method,
	 * but it will use its own means
	 */
	msg->wdata.active = true;
	
	ipc_call_async_4(exch->phone, imethod, arg1, arg2, arg3, arg4, msg,
	    reply_received, true);
	
	return (aid_t) msg;
}

/** Send message and return id of the sent message
 *
 * The return value can be used as input for async_wait() to wait for
 * completion.
 *
 * @param exch    Exchange for sending the message.
 * @param imethod Service-defined interface and method.
 * @param arg1    Service-defined payload argument.
 * @param arg2    Service-defined payload argument.
 * @param arg3    Service-defined payload argument.
 * @param arg4    Service-defined payload argument.
 * @param arg5    Service-defined payload argument.
 * @param dataptr If non-NULL, storage where the reply data will be
 *                stored.
 *
 * @return Hash of the sent message or 0 on error.
 *
 */
aid_t async_send_slow(async_exch_t *exch, sysarg_t imethod, sysarg_t arg1,
    sysarg_t arg2, sysarg_t arg3, sysarg_t arg4, sysarg_t arg5,
    ipc_call_t *dataptr)
{
	if (exch == NULL)
		return 0;
	
	amsg_t *msg = malloc(sizeof(amsg_t));
	
	if (msg == NULL)
		return 0;
	
	msg->done = false;
	msg->dataptr = dataptr;
	
	msg->wdata.to_event.inlist = false;
	
	/*
	 * We may sleep in the next method,
	 * but it will use its own means
	 */
	msg->wdata.active = true;
	
	ipc_call_async_5(exch->phone, imethod, arg1, arg2, arg3, arg4, arg5,
	    msg, reply_received, true);
	
	return (aid_t) msg;
}

/** Wait for a message sent by the async framework.
 *
 * @param amsgid Hash of the message to wait for.
 * @param retval Pointer to storage where the retval of the answer will
 *               be stored.
 *
 */
void async_wait_for(aid_t amsgid, sysarg_t *retval)
{
	assert(amsgid);
	
	amsg_t *msg = (amsg_t *) amsgid;
	
	futex_down(&async_futex);
	if (msg->done) {
		futex_up(&async_futex);
		goto done;
	}
	
	msg->wdata.fid = fibril_get_id();
	msg->wdata.active = false;
	msg->wdata.to_event.inlist = false;
	
	/* Leave the async_futex locked when entering this function */
	fibril_switch(FIBRIL_TO_MANAGER);
	
	/* Futex is up automatically after fibril_switch */
	
done:
	if (retval)
		*retval = msg->retval;
	
	free(msg);
}

/** Wait for a message sent by the async framework, timeout variant.
 *
 * @param amsgid  Hash of the message to wait for.
 * @param retval  Pointer to storage where the retval of the answer will
 *                be stored.
 * @param timeout Timeout in microseconds.
 *
 * @return Zero on success, ETIMEOUT if the timeout has expired.
 *
 */
int async_wait_timeout(aid_t amsgid, sysarg_t *retval, suseconds_t timeout)
{
	assert(amsgid);
	
	amsg_t *msg = (amsg_t *) amsgid;
	
	/* TODO: Let it go through the event read at least once */
	if (timeout < 0)
		return ETIMEOUT;
	
	futex_down(&async_futex);
	if (msg->done) {
		futex_up(&async_futex);
		goto done;
	}
	
	gettimeofday(&msg->wdata.to_event.expires, NULL);
	tv_add(&msg->wdata.to_event.expires, timeout);
	
	msg->wdata.fid = fibril_get_id();
	msg->wdata.active = false;
	async_insert_timeout(&msg->wdata);
	
	/* Leave the async_futex locked when entering this function */
	fibril_switch(FIBRIL_TO_MANAGER);
	
	/* Futex is up automatically after fibril_switch */
	
	if (!msg->done)
		return ETIMEOUT;
	
done:
	if (retval)
		*retval = msg->retval;
	
	free(msg);
	
	return 0;
}

/** Wait for specified time.
 *
 * The current fibril is suspended but the thread continues to execute.
 *
 * @param timeout Duration of the wait in microseconds.
 *
 */
void async_usleep(suseconds_t timeout)
{
	amsg_t *msg = malloc(sizeof(amsg_t));
	
	if (!msg)
		return;
	
	msg->wdata.fid = fibril_get_id();
	msg->wdata.active = false;
	
	gettimeofday(&msg->wdata.to_event.expires, NULL);
	tv_add(&msg->wdata.to_event.expires, timeout);
	
	futex_down(&async_futex);
	
	async_insert_timeout(&msg->wdata);
	
	/* Leave the async_futex locked when entering this function */
	fibril_switch(FIBRIL_TO_MANAGER);
	
	/* Futex is up automatically after fibril_switch() */
	
	free(msg);
}

/** Pseudo-synchronous message sending - fast version.
 *
 * Send message asynchronously and return only after the reply arrives.
 *
 * This function can only transfer 4 register payload arguments. For
 * transferring more arguments, see the slower async_req_slow().
 *
 * @param exch    Exchange for sending the message.
 * @param imethod Interface and method of the call.
 * @param arg1    Service-defined payload argument.
 * @param arg2    Service-defined payload argument.
 * @param arg3    Service-defined payload argument.
 * @param arg4    Service-defined payload argument.
 * @param r1      If non-NULL, storage for the 1st reply argument.
 * @param r2      If non-NULL, storage for the 2nd reply argument.
 * @param r3      If non-NULL, storage for the 3rd reply argument.
 * @param r4      If non-NULL, storage for the 4th reply argument.
 * @param r5      If non-NULL, storage for the 5th reply argument.
 *
 * @return Return code of the reply or a negative error code.
 *
 */
sysarg_t async_req_fast(async_exch_t *exch, sysarg_t imethod, sysarg_t arg1,
    sysarg_t arg2, sysarg_t arg3, sysarg_t arg4, sysarg_t *r1, sysarg_t *r2,
    sysarg_t *r3, sysarg_t *r4, sysarg_t *r5)
{
	if (exch == NULL)
		return ENOENT;
	
	ipc_call_t result;
	aid_t aid = async_send_4(exch, imethod, arg1, arg2, arg3, arg4,
	    &result);
	
	sysarg_t rc;
	async_wait_for(aid, &rc);
	
	if (r1)
		*r1 = IPC_GET_ARG1(result);
	
	if (r2)
		*r2 = IPC_GET_ARG2(result);
	
	if (r3)
		*r3 = IPC_GET_ARG3(result);
	
	if (r4)
		*r4 = IPC_GET_ARG4(result);
	
	if (r5)
		*r5 = IPC_GET_ARG5(result);
	
	return rc;
}

/** Pseudo-synchronous message sending - slow version.
 *
 * Send message asynchronously and return only after the reply arrives.
 *
 * @param exch    Exchange for sending the message.
 * @param imethod Interface and method of the call.
 * @param arg1    Service-defined payload argument.
 * @param arg2    Service-defined payload argument.
 * @param arg3    Service-defined payload argument.
 * @param arg4    Service-defined payload argument.
 * @param arg5    Service-defined payload argument.
 * @param r1      If non-NULL, storage for the 1st reply argument.
 * @param r2      If non-NULL, storage for the 2nd reply argument.
 * @param r3      If non-NULL, storage for the 3rd reply argument.
 * @param r4      If non-NULL, storage for the 4th reply argument.
 * @param r5      If non-NULL, storage for the 5th reply argument.
 *
 * @return Return code of the reply or a negative error code.
 *
 */
sysarg_t async_req_slow(async_exch_t *exch, sysarg_t imethod, sysarg_t arg1,
    sysarg_t arg2, sysarg_t arg3, sysarg_t arg4, sysarg_t arg5, sysarg_t *r1,
    sysarg_t *r2, sysarg_t *r3, sysarg_t *r4, sysarg_t *r5)
{
	if (exch == NULL)
		return ENOENT;
	
	ipc_call_t result;
	aid_t aid = async_send_5(exch, imethod, arg1, arg2, arg3, arg4, arg5,
	    &result);
	
	sysarg_t rc;
	async_wait_for(aid, &rc);
	
	if (r1)
		*r1 = IPC_GET_ARG1(result);
	
	if (r2)
		*r2 = IPC_GET_ARG2(result);
	
	if (r3)
		*r3 = IPC_GET_ARG3(result);
	
	if (r4)
		*r4 = IPC_GET_ARG4(result);
	
	if (r5)
		*r5 = IPC_GET_ARG5(result);
	
	return rc;
}

void async_msg_0(async_exch_t *exch, sysarg_t imethod)
{
	if (exch != NULL)
		ipc_call_async_0(exch->phone, imethod, NULL, NULL, true);
}

void async_msg_1(async_exch_t *exch, sysarg_t imethod, sysarg_t arg1)
{
	if (exch != NULL)
		ipc_call_async_1(exch->phone, imethod, arg1, NULL, NULL, true);
}

void async_msg_2(async_exch_t *exch, sysarg_t imethod, sysarg_t arg1,
    sysarg_t arg2)
{
	if (exch != NULL)
		ipc_call_async_2(exch->phone, imethod, arg1, arg2, NULL, NULL,
		    true);
}

void async_msg_3(async_exch_t *exch, sysarg_t imethod, sysarg_t arg1,
    sysarg_t arg2, sysarg_t arg3)
{
	if (exch != NULL)
		ipc_call_async_3(exch->phone, imethod, arg1, arg2, arg3, NULL,
		    NULL, true);
}

void async_msg_4(async_exch_t *exch, sysarg_t imethod, sysarg_t arg1,
    sysarg_t arg2, sysarg_t arg3, sysarg_t arg4)
{
	if (exch != NULL)
		ipc_call_async_4(exch->phone, imethod, arg1, arg2, arg3, arg4,
		    NULL, NULL, true);
}

void async_msg_5(async_exch_t *exch, sysarg_t imethod, sysarg_t arg1,
    sysarg_t arg2, sysarg_t arg3, sysarg_t arg4, sysarg_t arg5)
{
	if (exch != NULL)
		ipc_call_async_5(exch->phone, imethod, arg1, arg2, arg3, arg4,
		    arg5, NULL, NULL, true);
}

sysarg_t async_answer_0(ipc_callid_t callid, sysarg_t retval)
{
	return ipc_answer_0(callid, retval);
}

sysarg_t async_answer_1(ipc_callid_t callid, sysarg_t retval, sysarg_t arg1)
{
	return ipc_answer_1(callid, retval, arg1);
}

sysarg_t async_answer_2(ipc_callid_t callid, sysarg_t retval, sysarg_t arg1,
    sysarg_t arg2)
{
	return ipc_answer_2(callid, retval, arg1, arg2);
}

sysarg_t async_answer_3(ipc_callid_t callid, sysarg_t retval, sysarg_t arg1,
    sysarg_t arg2, sysarg_t arg3)
{
	return ipc_answer_3(callid, retval, arg1, arg2, arg3);
}

sysarg_t async_answer_4(ipc_callid_t callid, sysarg_t retval, sysarg_t arg1,
    sysarg_t arg2, sysarg_t arg3, sysarg_t arg4)
{
	return ipc_answer_4(callid, retval, arg1, arg2, arg3, arg4);
}

sysarg_t async_answer_5(ipc_callid_t callid, sysarg_t retval, sysarg_t arg1,
    sysarg_t arg2, sysarg_t arg3, sysarg_t arg4, sysarg_t arg5)
{
	return ipc_answer_5(callid, retval, arg1, arg2, arg3, arg4, arg5);
}

int async_forward_fast(ipc_callid_t callid, async_exch_t *exch,
    sysarg_t imethod, sysarg_t arg1, sysarg_t arg2, unsigned int mode)
{
	if (exch == NULL)
		return ENOENT;
	
	return ipc_forward_fast(callid, exch->phone, imethod, arg1, arg2, mode);
}

int async_forward_slow(ipc_callid_t callid, async_exch_t *exch,
    sysarg_t imethod, sysarg_t arg1, sysarg_t arg2, sysarg_t arg3,
    sysarg_t arg4, sysarg_t arg5, unsigned int mode)
{
	if (exch == NULL)
		return ENOENT;
	
	return ipc_forward_slow(callid, exch->phone, imethod, arg1, arg2, arg3,
	    arg4, arg5, mode);
}

/** Wrapper for making IPC_M_CONNECT_TO_ME calls using the async framework.
 *
 * Ask through phone for a new connection to some service.
 *
 * @param exch            Exchange for sending the message.
 * @param arg1            User defined argument.
 * @param arg2            User defined argument.
 * @param arg3            User defined argument.
 * @param client_receiver Connection handing routine.
 *
 * @return Zero on success or a negative error code.
 *
 */
int async_connect_to_me(async_exch_t *exch, sysarg_t arg1, sysarg_t arg2,
    sysarg_t arg3, async_client_conn_t client_receiver, void *carg)
{
	if (exch == NULL)
		return ENOENT;
	
	sysarg_t task_hash;
	sysarg_t phone_hash;
	int rc = async_req_3_5(exch, IPC_M_CONNECT_TO_ME, arg1, arg2, arg3,
	    NULL, NULL, NULL, &task_hash, &phone_hash);
	if (rc != EOK)
		return rc;
	
	if (client_receiver != NULL)
		async_new_connection(task_hash, phone_hash, 0, NULL,
		    client_receiver, carg);
	
	return EOK;
}

/** Wrapper for making IPC_M_CONNECT_ME calls using the async framework.
 *
 * Ask through for a cloned connection to some service.
 *
 * @param mgmt Exchange management style.
 * @param exch Exchange for sending the message.
 *
 * @return New session on success or NULL on error.
 *
 */
async_sess_t *async_connect_me(exch_mgmt_t mgmt, async_exch_t *exch)
{
	if (exch == NULL) {
		errno = ENOENT;
		return NULL;
	}
	
	async_sess_t *sess = (async_sess_t *) malloc(sizeof(async_sess_t));
	if (sess == NULL) {
		errno = ENOMEM;
		return NULL;
	}
	
	ipc_call_t result;
	
	amsg_t *msg = malloc(sizeof(amsg_t));
	if (msg == NULL) {
		free(sess);
		errno = ENOMEM;
		return NULL;
	}
	
	msg->done = false;
	msg->dataptr = &result;
	
	msg->wdata.to_event.inlist = false;
	
	/*
	 * We may sleep in the next method,
	 * but it will use its own means
	 */
	msg->wdata.active = true;
	
	ipc_call_async_0(exch->phone, IPC_M_CONNECT_ME, msg,
	    reply_received, true);
	
	sysarg_t rc;
	async_wait_for((aid_t) msg, &rc);
	
	if (rc != EOK) {
		errno = rc;
		free(sess);
		return NULL;
	}
	
	int phone = (int) IPC_GET_ARG5(result);
	
	if (phone < 0) {
		errno = phone;
		free(sess);
		return NULL;
	}
	
	sess->mgmt = mgmt;
	sess->phone = phone;
	sess->arg1 = 0;
	sess->arg2 = 0;
	sess->arg3 = 0;
	
	list_initialize(&sess->exch_list);
	fibril_mutex_initialize(&sess->mutex);
	atomic_set(&sess->refcnt, 0);
	
	return sess;
}

static int async_connect_me_to_internal(int phone, sysarg_t arg1, sysarg_t arg2,
    sysarg_t arg3, sysarg_t arg4)
{
	ipc_call_t result;
	
	amsg_t *msg = malloc(sizeof(amsg_t));
	if (msg == NULL)
		return ENOENT;
	
	msg->done = false;
	msg->dataptr = &result;
	
	msg->wdata.to_event.inlist = false;
	
	/*
	 * We may sleep in the next method,
	 * but it will use its own means
	 */
	msg->wdata.active = true;
	
	ipc_call_async_4(phone, IPC_M_CONNECT_ME_TO, arg1, arg2, arg3, arg4,
	    msg, reply_received, true);
	
	sysarg_t rc;
	async_wait_for((aid_t) msg, &rc);
	
	if (rc != EOK)
		return rc;
	
	return (int) IPC_GET_ARG5(result);
}

/** Wrapper for making IPC_M_CONNECT_ME_TO calls using the async framework.
 *
 * Ask through for a new connection to some service.
 *
 * @param mgmt Exchange management style.
 * @param exch Exchange for sending the message.
 * @param arg1 User defined argument.
 * @param arg2 User defined argument.
 * @param arg3 User defined argument.
 *
 * @return New session on success or NULL on error.
 *
 */
async_sess_t *async_connect_me_to(exch_mgmt_t mgmt, async_exch_t *exch,
    sysarg_t arg1, sysarg_t arg2, sysarg_t arg3)
{
	if (exch == NULL) {
		errno = ENOENT;
		return NULL;
	}
	
	async_sess_t *sess = (async_sess_t *) malloc(sizeof(async_sess_t));
	if (sess == NULL) {
		errno = ENOMEM;
		return NULL;
	}
	
	int phone = async_connect_me_to_internal(exch->phone, arg1, arg2, arg3,
	    0);
	
	if (phone < 0) {
		errno = phone;
		free(sess);
		return NULL;
	}
	
	sess->mgmt = mgmt;
	sess->phone = phone;
	sess->arg1 = arg1;
	sess->arg2 = arg2;
	sess->arg3 = arg3;
	
	list_initialize(&sess->exch_list);
	fibril_mutex_initialize(&sess->mutex);
	atomic_set(&sess->refcnt, 0);
	
	return sess;
}

/** Wrapper for making IPC_M_CONNECT_ME_TO calls using the async framework.
 *
 * Ask through phone for a new connection to some service and block until
 * success.
 *
 * @param mgmt Exchange management style.
 * @param exch Exchange for sending the message.
 * @param arg1 User defined argument.
 * @param arg2 User defined argument.
 * @param arg3 User defined argument.
 *
 * @return New session on success or NULL on error.
 *
 */
async_sess_t *async_connect_me_to_blocking(exch_mgmt_t mgmt, async_exch_t *exch,
    sysarg_t arg1, sysarg_t arg2, sysarg_t arg3)
{
	if (exch == NULL) {
		errno = ENOENT;
		return NULL;
	}
	
	async_sess_t *sess = (async_sess_t *) malloc(sizeof(async_sess_t));
	if (sess == NULL) {
		errno = ENOMEM;
		return NULL;
	}
	
	int phone = async_connect_me_to_internal(exch->phone, arg1, arg2, arg3,
	    IPC_FLAG_BLOCKING);
	
	if (phone < 0) {
		errno = phone;
		free(sess);
		return NULL;
	}
	
	sess->mgmt = mgmt;
	sess->phone = phone;
	sess->arg1 = arg1;
	sess->arg2 = arg2;
	sess->arg3 = arg3;
	
	list_initialize(&sess->exch_list);
	fibril_mutex_initialize(&sess->mutex);
	atomic_set(&sess->refcnt, 0);
	
	return sess;
}

/** Connect to a task specified by id.
 *
 */
async_sess_t *async_connect_kbox(task_id_t id)
{
	async_sess_t *sess = (async_sess_t *) malloc(sizeof(async_sess_t));
	if (sess == NULL) {
		errno = ENOMEM;
		return NULL;
	}
	
	int phone = ipc_connect_kbox(id);
	if (phone < 0) {
		errno = phone;
		free(sess);
		return NULL;
	}
	
	sess->mgmt = EXCHANGE_ATOMIC;
	sess->phone = phone;
	sess->arg1 = 0;
	sess->arg2 = 0;
	sess->arg3 = 0;
	
	list_initialize(&sess->exch_list);
	fibril_mutex_initialize(&sess->mutex);
	atomic_set(&sess->refcnt, 0);
	
	return sess;
}

static int async_hangup_internal(int phone)
{
	return ipc_hangup(phone);
}

/** Wrapper for ipc_hangup.
 *
 * @param sess Session to hung up.
 *
 * @return Zero on success or a negative error code.
 *
 */
int async_hangup(async_sess_t *sess)
{
	assert(sess);
	
	if (atomic_get(&sess->refcnt) > 0)
		return EBUSY;
	
	int rc = async_hangup_internal(sess->phone);
	if (rc == EOK)
		free(sess);
	
	return rc;
}

/** Interrupt one thread of this task from waiting for IPC. */
void async_poke(void)
{
	ipc_poke();
}

/** Start new exchange in a session.
 *
 * @param session Session.
 *
 * @return New exchange or NULL on error.
 *
 */
async_exch_t *async_exchange_begin(async_sess_t *sess)
{
	if (sess == NULL)
		return NULL;
	
	async_exch_t *exch;
	
	fibril_mutex_lock(&async_sess_mutex);
	
	if (!list_empty(&sess->exch_list)) {
		/*
		 * There are inactive exchanges in the session.
		 */
		exch = (async_exch_t *)
		    list_get_instance(list_first(&sess->exch_list),
		    async_exch_t, sess_link);
		
		list_remove(&exch->sess_link);
		list_remove(&exch->global_link);
	} else {
		/*
		 * There are no available exchanges in the session.
		 */
		
		if ((sess->mgmt == EXCHANGE_ATOMIC) ||
		    (sess->mgmt == EXCHANGE_SERIALIZE)) {
			exch = (async_exch_t *) malloc(sizeof(async_exch_t));
			if (exch != NULL) {
				link_initialize(&exch->sess_link);
				link_initialize(&exch->global_link);
				exch->sess = sess;
				exch->phone = sess->phone;
			}
		} else {  /* EXCHANGE_PARALLEL */
			/*
			 * Make a one-time attempt to connect a new data phone.
			 */
			
			int phone;
			
retry:
			phone = async_connect_me_to_internal(sess->phone, sess->arg1,
			    sess->arg2, sess->arg3, 0);
			if (phone >= 0) {
				exch = (async_exch_t *) malloc(sizeof(async_exch_t));
				if (exch != NULL) {
					link_initialize(&exch->sess_link);
					link_initialize(&exch->global_link);
					exch->sess = sess;
					exch->phone = phone;
				} else
					async_hangup_internal(phone);
			} else if (!list_empty(&inactive_exch_list)) {
				/*
				 * We did not manage to connect a new phone. But we
				 * can try to close some of the currently inactive
				 * connections in other sessions and try again.
				 */
				exch = (async_exch_t *)
				    list_get_instance(list_first(&inactive_exch_list),
				    async_exch_t, global_link);
				
				list_remove(&exch->sess_link);
				list_remove(&exch->global_link);
				async_hangup_internal(exch->phone);
				free(exch);
				goto retry;
			} else {
				/*
				 * Wait for a phone to become available.
				 */
				fibril_condvar_wait(&avail_phone_cv, &async_sess_mutex);
				goto retry;
			}
		}
	}
	
	fibril_mutex_unlock(&async_sess_mutex);
	
	if (exch != NULL) {
		atomic_inc(&sess->refcnt);
		
		if (sess->mgmt == EXCHANGE_SERIALIZE)
			fibril_mutex_lock(&sess->mutex);
	}
	
	return exch;
}

/** Finish an exchange.
 *
 * @param exch Exchange to finish.
 *
 */
void async_exchange_end(async_exch_t *exch)
{
	if (exch == NULL)
		return;
	
	async_sess_t *sess = exch->sess;
	
	atomic_dec(&sess->refcnt);
	
	if (sess->mgmt == EXCHANGE_SERIALIZE)
		fibril_mutex_unlock(&sess->mutex);
	
	fibril_mutex_lock(&async_sess_mutex);
	
	list_append(&exch->sess_link, &sess->exch_list);
	list_append(&exch->global_link, &inactive_exch_list);
	fibril_condvar_signal(&avail_phone_cv);
	
	fibril_mutex_unlock(&async_sess_mutex);
}

/** Wrapper for IPC_M_SHARE_IN calls using the async framework.
 *
 * @param exch  Exchange for sending the message.
 * @param dst   Destination address space area base.
 * @param size  Size of the destination address space area.
 * @param arg   User defined argument.
 * @param flags Storage for the received flags. Can be NULL.
 *
 * @return Zero on success or a negative error code from errno.h.
 *
 */
int async_share_in_start(async_exch_t *exch, void *dst, size_t size,
    sysarg_t arg, unsigned int *flags)
{
	if (exch == NULL)
		return ENOENT;
	
	sysarg_t tmp_flags;
	int res = async_req_3_2(exch, IPC_M_SHARE_IN, (sysarg_t) dst,
	    (sysarg_t) size, arg, NULL, &tmp_flags);
	
	if (flags)
		*flags = (unsigned int) tmp_flags;
	
	return res;
}

/** Wrapper for receiving the IPC_M_SHARE_IN calls using the async framework.
 *
 * This wrapper only makes it more comfortable to receive IPC_M_SHARE_IN
 * calls so that the user doesn't have to remember the meaning of each IPC
 * argument.
 *
 * So far, this wrapper is to be used from within a connection fibril.
 *
 * @param callid Storage for the hash of the IPC_M_SHARE_IN call.
 * @param size   Destination address space area size.
 *
 * @return True on success, false on failure.
 *
 */
bool async_share_in_receive(ipc_callid_t *callid, size_t *size)
{
	assert(callid);
	assert(size);
	
	ipc_call_t data;
	*callid = async_get_call(&data);
	
	if (IPC_GET_IMETHOD(data) != IPC_M_SHARE_IN)
		return false;
	
	*size = (size_t) IPC_GET_ARG2(data);
	return true;
}

/** Wrapper for answering the IPC_M_SHARE_IN calls using the async framework.
 *
 * This wrapper only makes it more comfortable to answer IPC_M_DATA_READ
 * calls so that the user doesn't have to remember the meaning of each IPC
 * argument.
 *
 * @param callid Hash of the IPC_M_DATA_READ call to answer.
 * @param src    Source address space base.
 * @param flags  Flags to be used for sharing. Bits can be only cleared.
 *
 * @return Zero on success or a value from @ref errno.h on failure.
 *
 */
int async_share_in_finalize(ipc_callid_t callid, void *src, unsigned int flags)
{
	return ipc_share_in_finalize(callid, src, flags);
}

/** Wrapper for IPC_M_SHARE_OUT calls using the async framework.
 *
 * @param exch  Exchange for sending the message.
 * @param src   Source address space area base address.
 * @param flags Flags to be used for sharing. Bits can be only cleared.
 *
 * @return Zero on success or a negative error code from errno.h.
 *
 */
int async_share_out_start(async_exch_t *exch, void *src, unsigned int flags)
{
	if (exch == NULL)
		return ENOENT;
	
	return async_req_3_0(exch, IPC_M_SHARE_OUT, (sysarg_t) src, 0,
	    (sysarg_t) flags);
}

/** Wrapper for receiving the IPC_M_SHARE_OUT calls using the async framework.
 *
 * This wrapper only makes it more comfortable to receive IPC_M_SHARE_OUT
 * calls so that the user doesn't have to remember the meaning of each IPC
 * argument.
 *
 * So far, this wrapper is to be used from within a connection fibril.
 *
 * @param callid Storage for the hash of the IPC_M_SHARE_OUT call.
 * @param size   Storage for the source address space area size.
 * @param flags  Storage for the sharing flags.
 *
 * @return True on success, false on failure.
 *
 */
bool async_share_out_receive(ipc_callid_t *callid, size_t *size, unsigned int *flags)
{
	assert(callid);
	assert(size);
	assert(flags);
	
	ipc_call_t data;
	*callid = async_get_call(&data);
	
	if (IPC_GET_IMETHOD(data) != IPC_M_SHARE_OUT)
		return false;
	
	*size = (size_t) IPC_GET_ARG2(data);
	*flags = (unsigned int) IPC_GET_ARG3(data);
	return true;
}

/** Wrapper for answering the IPC_M_SHARE_OUT calls using the async framework.
 *
 * This wrapper only makes it more comfortable to answer IPC_M_SHARE_OUT
 * calls so that the user doesn't have to remember the meaning of each IPC
 * argument.
 *
 * @param callid Hash of the IPC_M_DATA_WRITE call to answer.
 * @param dst    Destination address space area base address.
 *
 * @return Zero on success or a value from @ref errno.h on failure.
 *
 */
int async_share_out_finalize(ipc_callid_t callid, void *dst)
{
	return ipc_share_out_finalize(callid, dst);
}

/** Start IPC_M_DATA_READ using the async framework.
 *
 * @param exch    Exchange for sending the message.
 * @param dst     Address of the beginning of the destination buffer.
 * @param size    Size of the destination buffer (in bytes).
 * @param dataptr Storage of call data (arg 2 holds actual data size).
 *
 * @return Hash of the sent message or 0 on error.
 *
 */
aid_t async_data_read(async_exch_t *exch, void *dst, size_t size,
    ipc_call_t *dataptr)
{
	return async_send_2(exch, IPC_M_DATA_READ, (sysarg_t) dst,
	    (sysarg_t) size, dataptr);
}

/** Wrapper for IPC_M_DATA_READ calls using the async framework.
 *
 * @param exch Exchange for sending the message.
 * @param dst  Address of the beginning of the destination buffer.
 * @param size Size of the destination buffer.
 *
 * @return Zero on success or a negative error code from errno.h.
 *
 */
int async_data_read_start(async_exch_t *exch, void *dst, size_t size)
{
	if (exch == NULL)
		return ENOENT;
	
	return async_req_2_0(exch, IPC_M_DATA_READ, (sysarg_t) dst,
	    (sysarg_t) size);
}

/** Wrapper for receiving the IPC_M_DATA_READ calls using the async framework.
 *
 * This wrapper only makes it more comfortable to receive IPC_M_DATA_READ
 * calls so that the user doesn't have to remember the meaning of each IPC
 * argument.
 *
 * So far, this wrapper is to be used from within a connection fibril.
 *
 * @param callid Storage for the hash of the IPC_M_DATA_READ.
 * @param size   Storage for the maximum size. Can be NULL.
 *
 * @return True on success, false on failure.
 *
 */
bool async_data_read_receive(ipc_callid_t *callid, size_t *size)
{
	assert(callid);
	
	ipc_call_t data;
	*callid = async_get_call(&data);
	
	if (IPC_GET_IMETHOD(data) != IPC_M_DATA_READ)
		return false;
	
	if (size)
		*size = (size_t) IPC_GET_ARG2(data);
	
	return true;
}

/** Wrapper for answering the IPC_M_DATA_READ calls using the async framework.
 *
 * This wrapper only makes it more comfortable to answer IPC_M_DATA_READ
 * calls so that the user doesn't have to remember the meaning of each IPC
 * argument.
 *
 * @param callid Hash of the IPC_M_DATA_READ call to answer.
 * @param src    Source address for the IPC_M_DATA_READ call.
 * @param size   Size for the IPC_M_DATA_READ call. Can be smaller than
 *               the maximum size announced by the sender.
 *
 * @return Zero on success or a value from @ref errno.h on failure.
 *
 */
int async_data_read_finalize(ipc_callid_t callid, const void *src, size_t size)
{
	return ipc_data_read_finalize(callid, src, size);
}

/** Wrapper for forwarding any read request
 *
 */
int async_data_read_forward_fast(async_exch_t *exch, sysarg_t imethod,
    sysarg_t arg1, sysarg_t arg2, sysarg_t arg3, sysarg_t arg4,
    ipc_call_t *dataptr)
{
	if (exch == NULL)
		return ENOENT;
	
	ipc_callid_t callid;
	if (!async_data_read_receive(&callid, NULL)) {
		ipc_answer_0(callid, EINVAL);
		return EINVAL;
	}
	
	aid_t msg = async_send_fast(exch, imethod, arg1, arg2, arg3, arg4,
	    dataptr);
	if (msg == 0) {
		ipc_answer_0(callid, EINVAL);
		return EINVAL;
	}
	
	int retval = ipc_forward_fast(callid, exch->phone, 0, 0, 0,
	    IPC_FF_ROUTE_FROM_ME);
	if (retval != EOK) {
		async_wait_for(msg, NULL);
		ipc_answer_0(callid, retval);
		return retval;
	}
	
	sysarg_t rc;
	async_wait_for(msg, &rc);
	
	return (int) rc;
}

/** Wrapper for IPC_M_DATA_WRITE calls using the async framework.
 *
 * @param exch Exchange for sending the message.
 * @param src  Address of the beginning of the source buffer.
 * @param size Size of the source buffer.
 *
 * @return Zero on success or a negative error code from errno.h.
 *
 */
int async_data_write_start(async_exch_t *exch, const void *src, size_t size)
{
	if (exch == NULL)
		return ENOENT;
	
	return async_req_2_0(exch, IPC_M_DATA_WRITE, (sysarg_t) src,
	    (sysarg_t) size);
}

/** Wrapper for receiving the IPC_M_DATA_WRITE calls using the async framework.
 *
 * This wrapper only makes it more comfortable to receive IPC_M_DATA_WRITE
 * calls so that the user doesn't have to remember the meaning of each IPC
 * argument.
 *
 * So far, this wrapper is to be used from within a connection fibril.
 *
 * @param callid Storage for the hash of the IPC_M_DATA_WRITE.
 * @param size   Storage for the suggested size. May be NULL.
 *
 * @return True on success, false on failure.
 *
 */
bool async_data_write_receive(ipc_callid_t *callid, size_t *size)
{
	assert(callid);
	
	ipc_call_t data;
	*callid = async_get_call(&data);
	
	if (IPC_GET_IMETHOD(data) != IPC_M_DATA_WRITE)
		return false;
	
	if (size)
		*size = (size_t) IPC_GET_ARG2(data);
	
	return true;
}

/** Wrapper for answering the IPC_M_DATA_WRITE calls using the async framework.
 *
 * This wrapper only makes it more comfortable to answer IPC_M_DATA_WRITE
 * calls so that the user doesn't have to remember the meaning of each IPC
 * argument.
 *
 * @param callid Hash of the IPC_M_DATA_WRITE call to answer.
 * @param dst    Final destination address for the IPC_M_DATA_WRITE call.
 * @param size   Final size for the IPC_M_DATA_WRITE call.
 *
 * @return Zero on success or a value from @ref errno.h on failure.
 *
 */
int async_data_write_finalize(ipc_callid_t callid, void *dst, size_t size)
{
	return ipc_data_write_finalize(callid, dst, size);
}

/** Wrapper for receiving binary data or strings
 *
 * This wrapper only makes it more comfortable to use async_data_write_*
 * functions to receive binary data or strings.
 *
 * @param data       Pointer to data pointer (which should be later disposed
 *                   by free()). If the operation fails, the pointer is not
 *                   touched.
 * @param nullterm   If true then the received data is always zero terminated.
 *                   This also causes to allocate one extra byte beyond the
 *                   raw transmitted data.
 * @param min_size   Minimum size (in bytes) of the data to receive.
 * @param max_size   Maximum size (in bytes) of the data to receive. 0 means
 *                   no limit.
 * @param granulariy If non-zero then the size of the received data has to
 *                   be divisible by this value.
 * @param received   If not NULL, the size of the received data is stored here.
 *
 * @return Zero on success or a value from @ref errno.h on failure.
 *
 */
int async_data_write_accept(void **data, const bool nullterm,
    const size_t min_size, const size_t max_size, const size_t granularity,
    size_t *received)
{
	assert(data);
	
	ipc_callid_t callid;
	size_t size;
	if (!async_data_write_receive(&callid, &size)) {
		ipc_answer_0(callid, EINVAL);
		return EINVAL;
	}
	
	if (size < min_size) {
		ipc_answer_0(callid, EINVAL);
		return EINVAL;
	}
	
	if ((max_size > 0) && (size > max_size)) {
		ipc_answer_0(callid, EINVAL);
		return EINVAL;
	}
	
	if ((granularity > 0) && ((size % granularity) != 0)) {
		ipc_answer_0(callid, EINVAL);
		return EINVAL;
	}
	
	void *_data;
	
	if (nullterm)
		_data = malloc(size + 1);
	else
		_data = malloc(size);
	
	if (_data == NULL) {
		ipc_answer_0(callid, ENOMEM);
		return ENOMEM;
	}
	
	int rc = async_data_write_finalize(callid, _data, size);
	if (rc != EOK) {
		free(_data);
		return rc;
	}
	
	if (nullterm)
		((char *) _data)[size] = 0;
	
	*data = _data;
	if (received != NULL)
		*received = size;
	
	return EOK;
}

/** Wrapper for voiding any data that is about to be received
 *
 * This wrapper can be used to void any pending data
 *
 * @param retval Error value from @ref errno.h to be returned to the caller.
 *
 */
void async_data_write_void(sysarg_t retval)
{
	ipc_callid_t callid;
	async_data_write_receive(&callid, NULL);
	ipc_answer_0(callid, retval);
}

/** Wrapper for forwarding any data that is about to be received
 *
 */
int async_data_write_forward_fast(async_exch_t *exch, sysarg_t imethod,
    sysarg_t arg1, sysarg_t arg2, sysarg_t arg3, sysarg_t arg4,
    ipc_call_t *dataptr)
{
	if (exch == NULL)
		return ENOENT;
	
	ipc_callid_t callid;
	if (!async_data_write_receive(&callid, NULL)) {
		ipc_answer_0(callid, EINVAL);
		return EINVAL;
	}
	
	aid_t msg = async_send_fast(exch, imethod, arg1, arg2, arg3, arg4,
	    dataptr);
	if (msg == 0) {
		ipc_answer_0(callid, EINVAL);
		return EINVAL;
	}
	
	int retval = ipc_forward_fast(callid, exch->phone, 0, 0, 0,
	    IPC_FF_ROUTE_FROM_ME);
	if (retval != EOK) {
		async_wait_for(msg, NULL);
		ipc_answer_0(callid, retval);
		return retval;
	}
	
	sysarg_t rc;
	async_wait_for(msg, &rc);
	
	return (int) rc;
}

/** Wrapper for sending an exchange over different exchange for cloning
 *
 * @param exch       Exchange to be used for sending.
 * @param clone_exch Exchange to be cloned.
 *
 */
int async_exchange_clone(async_exch_t *exch, async_exch_t *clone_exch)
{
	return async_req_1_0(exch, IPC_M_CONNECTION_CLONE, clone_exch->phone);
}

/** Wrapper for receiving the IPC_M_CONNECTION_CLONE calls.
 *
 * If the current call is IPC_M_CONNECTION_CLONE then a new
 * async session is created for the accepted phone.
 *
 * @param mgmt Exchange management style.
 *
 * @return New async session or NULL on failure.
 *
 */
async_sess_t *async_clone_receive(exch_mgmt_t mgmt)
{
	/* Accept the phone */
	ipc_call_t call;
	ipc_callid_t callid = async_get_call(&call);
	int phone = (int) IPC_GET_ARG1(call);
	
	if ((IPC_GET_IMETHOD(call) != IPC_M_CONNECTION_CLONE) ||
	    (phone < 0)) {
		async_answer_0(callid, EINVAL);
		return NULL;
	}
	
	async_sess_t *sess = (async_sess_t *) malloc(sizeof(async_sess_t));
	if (sess == NULL) {
		async_answer_0(callid, ENOMEM);
		return NULL;
	}
	
	sess->mgmt = mgmt;
	sess->phone = phone;
	sess->arg1 = 0;
	sess->arg2 = 0;
	sess->arg3 = 0;
	
	list_initialize(&sess->exch_list);
	fibril_mutex_initialize(&sess->mutex);
	atomic_set(&sess->refcnt, 0);
	
	/* Acknowledge the cloned phone */
	async_answer_0(callid, EOK);
	
	return sess;
}

/** Wrapper for receiving the IPC_M_CONNECT_TO_ME calls.
 *
 * If the current call is IPC_M_CONNECT_TO_ME then a new
 * async session is created for the accepted phone.
 *
 * @param mgmt Exchange management style.
 *
 * @return New async session.
 * @return NULL on failure.
 *
 */
async_sess_t *async_callback_receive(exch_mgmt_t mgmt)
{
	/* Accept the phone */
	ipc_call_t call;
	ipc_callid_t callid = async_get_call(&call);
	int phone = (int) IPC_GET_ARG5(call);
	
	if ((IPC_GET_IMETHOD(call) != IPC_M_CONNECT_TO_ME) ||
	    (phone < 0)) {
		async_answer_0(callid, EINVAL);
		return NULL;
	}
	
	async_sess_t *sess = (async_sess_t *) malloc(sizeof(async_sess_t));
	if (sess == NULL) {
		async_answer_0(callid, ENOMEM);
		return NULL;
	}
	
	sess->mgmt = mgmt;
	sess->phone = phone;
	sess->arg1 = 0;
	sess->arg2 = 0;
	sess->arg3 = 0;
	
	list_initialize(&sess->exch_list);
	fibril_mutex_initialize(&sess->mutex);
	atomic_set(&sess->refcnt, 0);
	
	/* Acknowledge the connected phone */
	async_answer_0(callid, EOK);
	
	return sess;
}

/** Wrapper for receiving the IPC_M_CONNECT_TO_ME calls.
 *
 * If the call is IPC_M_CONNECT_TO_ME then a new
 * async session is created. However, the phone is
 * not accepted automatically.
 *
 * @param mgmt   Exchange management style.
 * @param call   Call data.
 *
 * @return New async session.
 * @return NULL on failure.
 * @return NULL if the call is not IPC_M_CONNECT_TO_ME.
 *
 */
async_sess_t *async_callback_receive_start(exch_mgmt_t mgmt, ipc_call_t *call)
{
	int phone = (int) IPC_GET_ARG5(*call);
	
	if ((IPC_GET_IMETHOD(*call) != IPC_M_CONNECT_TO_ME) ||
	    (phone < 0))
		return NULL;
	
	async_sess_t *sess = (async_sess_t *) malloc(sizeof(async_sess_t));
	if (sess == NULL)
		return NULL;
	
	sess->mgmt = mgmt;
	sess->phone = phone;
	sess->arg1 = 0;
	sess->arg2 = 0;
	sess->arg3 = 0;
	
	list_initialize(&sess->exch_list);
	fibril_mutex_initialize(&sess->mutex);
	atomic_set(&sess->refcnt, 0);
	
	return sess;
}

/** @}
 */<|MERGE_RESOLUTION|>--- conflicted
+++ resolved
@@ -212,15 +212,9 @@
  *
  * This function is defined as a weak symbol - to be redefined in user code.
  *
-<<<<<<< HEAD
- * @param callid	Hash of the incoming call.
- * @param call		Data of the incoming call.
- * @param arg		Local argument
-=======
  * @param callid Hash of the incoming call.
  * @param call   Data of the incoming call.
  * @param arg    Local argument
->>>>>>> 4de4a604
  *
  */
 static void default_client_connection(ipc_callid_t callid, ipc_call_t *call,
@@ -233,15 +227,9 @@
  *
  * This function is defined as a weak symbol - to be redefined in user code.
  *
-<<<<<<< HEAD
- * @param callid	Hash of the incoming call.
- * @param call  	Data of the incoming call.
- * @param arg		Local argument.
-=======
  * @param callid Hash of the incoming call.
  * @param call   Data of the incoming call.
  * @param arg    Local argument.
->>>>>>> 4de4a604
  *
  */
 static void default_interrupt_received(ipc_callid_t callid, ipc_call_t *call)
@@ -720,11 +708,7 @@
  * @param call          Call data of the opening call.
  * @param cfibril       Fibril function that should be called upon opening the
  *                      connection.
-<<<<<<< HEAD
- * @param carg		Extra argument to pass to the connection fibril
-=======
  * @param carg          Extra argument to pass to the connection fibril
->>>>>>> 4de4a604
  *
  * @return New fibril id or NULL on failure.
  *
