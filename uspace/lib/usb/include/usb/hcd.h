--- conflicted
+++ resolved
@@ -1,6 +1,3 @@
-<<<<<<< HEAD
-addrkeep.h
-=======
 /*
  * Copyright (c) 2010 Vojtech Horky
  * All rights reserved.
@@ -86,5 +83,4 @@
 #endif
 /**
  * @}
- */
->>>>>>> 6265a2b2
+ */