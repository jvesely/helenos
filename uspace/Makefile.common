#
# Copyright (c) 2005 Martin Decky
# Copyright (c) 2007 Jakub Jermar
# All rights reserved.
#
# Redistribution and use in source and binary forms, with or without
# modification, are permitted provided that the following conditions
# are met:
#
# - Redistributions of source code must retain the above copyright
#   notice, this list of conditions and the following disclaimer.
# - Redistributions in binary form must reproduce the above copyright
#   notice, this list of conditions and the following disclaimer in the
#   documentation and/or other materials provided with the distribution.
# - The name of the author may not be used to endorse or promote products
#   derived from this software without specific prior written permission.
#
# THIS SOFTWARE IS PROVIDED BY THE AUTHOR ``AS IS'' AND ANY EXPRESS OR
# IMPLIED WARRANTIES, INCLUDING, BUT NOT LIMITED TO, THE IMPLIED WARRANTIES
# OF MERCHANTABILITY AND FITNESS FOR A PARTICULAR PURPOSE ARE DISCLAIMED.
# IN NO EVENT SHALL THE AUTHOR BE LIABLE FOR ANY DIRECT, INDIRECT,
# INCIDENTAL, SPECIAL, EXEMPLARY, OR CONSEQUENTIAL DAMAGES (INCLUDING, BUT
# NOT LIMITED TO, PROCUREMENT OF SUBSTITUTE GOODS OR SERVICES; LOSS OF USE,
# DATA, OR PROFITS; OR BUSINESS INTERRUPTION) HOWEVER CAUSED AND ON ANY
# THEORY OF LIABILITY, WHETHER IN CONTRACT, STRICT LIABILITY, OR TORT
# (INCLUDING NEGLIGENCE OR OTHERWISE) ARISING IN ANY WAY OUT OF THE USE OF
# THIS SOFTWARE, EVEN IF ADVISED OF THE POSSIBILITY OF SUCH DAMAGE.
#

# Individual makefiles set:
#
#   USPACE_PREFIX  (*) relative path to uspace/ directory
#   SOURCES        (*) list of source files
#   LIBS               libraries to link with
#   DEFS               compiler defines
#   EXTRA_CFLAGS       additional flags to pass to C compiler
#   LINKER_SCRIPT      linker script
#   PRE_DEPEND         targets required for dependency check
#
#   BINARY         (/) binary output name (like appname)
#   LIBRARY        (/) library output name (like libname)
#
#   EXTRA_OUTPUT       additional output targets
#   EXTRA_CLEAN        additional cleanup targets
#
#   POSIX_COMPAT       set to 'y' to use POSIX compatibility layer
#   NEEDS_MATH         set to 'y' to add implementation of mathematical functions
#
# Optionally, for a binary:
#   STATIC_NEEDED      set to 'y' for init binaries, will build statically
#                      linked version
#   STATIC_ONLY        set to 'y' if binary cannot be linked dynamically
#                      (e.g. uses thread-local variables)
#
# Optionally, for a libary:
#   SLIBRARY           Name with full version, e.g. libfoo.so.0.0 
#   LSONAME            Soname / name with short version, e.g. libfoo.so.0
#
# (x) required variables
# (/) exactly one of the variables must be defined
#

ROOT_PATH = $(USPACE_PREFIX)/..

VERSION_DEF = $(ROOT_PATH)/version

COMMON_MAKEFILE = $(ROOT_PATH)/Makefile.common
COMMON_HEADER = $(ROOT_PATH)/common.h

CONFIG_MAKEFILE = $(ROOT_PATH)/Makefile.config
CONFIG_HEADER = $(ROOT_PATH)/config.h

-include $(VERSION_DEF)
-include $(COMMON_MAKEFILE)
-include $(CONFIG_MAKEFILE)

ifneq ($(BINARY),)
	JOB = $(BINARY).job
	OUTPUT = $(BINARY)
	EXTRA_OUTPUT += $(BINARY).disasm
	EXTRA_CLEAN += $(BINARY).map
endif

ifneq ($(LIBRARY),)
	JOB = $(LIBRARY).job
	OUTPUT = $(LIBRARY).a
endif

ifeq ($(CONFIG_BUILD_SHARED_LIBS), y)
	ifneq ($(SLIBRARY),)
		LARCHIVE = $(LIBRARY).la
		LOUTPUT = $(SLIBRARY)
		EXTRA_OUTPUT += $(LOUTPUT).disasm $(LIBRARY).so $(LSONAME)
		EXTRA_CLEAN += $(LOUTPUT).map $(LOUTPUT).ldisasm \
		    $(LIBC_PREFIX)/shared/arch/$(UARCH)/_lib.ld \
		    $(LIBRARY).so $(LSONAME)
	endif
endif

DEPEND = Makefile.depend
DEPEND_PREV = $(DEPEND).prev

LIB_PREFIX = $(USPACE_PREFIX)/lib

LIBC_PREFIX = $(LIB_PREFIX)/c
LIBC_INCLUDES_FLAGS = \
	-I$(LIBC_PREFIX)/include \
	-I$(LIBC_PREFIX)/arch/$(UARCH)/include \
	-I$(ROOT_PATH)/abi/include
LIBSOFTFLOAT_PREFIX = $(LIB_PREFIX)/softfloat
LIBSOFTINT_PREFIX = $(LIB_PREFIX)/softint
LIBMATH_PREFIX = $(LIB_PREFIX)/math

LIBPOSIX_PREFIX = $(LIB_PREFIX)/posix

LIBBLOCK_PREFIX = $(LIB_PREFIX)/block
LIBFS_PREFIX = $(LIB_PREFIX)/fs
LIBCLUI_PREFIX = $(LIB_PREFIX)/clui
LIBFMTUTIL_PREFIX = $(LIB_PREFIX)/fmtutil

LIBGRAPH_PREFIX = $(LIB_PREFIX)/graph
LIBSOFTREND_PREFIX = $(LIB_PREFIX)/softrend
LIBDRAW_PREFIX = $(LIB_PREFIX)/draw
LIBGUI_PREFIX = $(LIB_PREFIX)/gui

LIBEXT4_PREFIX = $(LIB_PREFIX)/ext4

LIBUSB_PREFIX = $(LIB_PREFIX)/usb
LIBUSBHOST_PREFIX = $(LIB_PREFIX)/usbhost
LIBUSBDEV_PREFIX = $(LIB_PREFIX)/usbdev
LIBUSBHID_PREFIX = $(LIB_PREFIX)/usbhid
LIBUSBVIRT_PREFIX = $(LIB_PREFIX)/usbvirt

LIBDRV_PREFIX = $(LIB_PREFIX)/drv
LIBHOUND_PREFIX = $(LIB_PREFIX)/hound
LIBPCM_PREFIX = $(LIB_PREFIX)/pcm
LIBNET_PREFIX = $(LIB_PREFIX)/net
LIBNIC_PREFIX = $(LIB_PREFIX)/nic
LIBMINIX_PREFIX = $(LIB_PREFIX)/minix

LIBSCSI_PREFIX = $(LIB_PREFIX)/scsi

LIBBITHENGE_PREFIX = $(LIB_PREFIX)/bithenge

<<<<<<< HEAD
LIBMBR_PREFIX = $(LIB_PREFIX)/mbr
LIBGPT_PREFIX = $(LIB_PREFIX)/gpt
=======
LIBHTTP_PREFIX = $(LIB_PREFIX)/http
LIBURI_PREFIX = $(LIB_PREFIX)/uri
>>>>>>> 6946f237

ifeq ($(STATIC_NEEDED),y)
	STATIC_BUILD = y
else
	ifeq ($(STATIC_ONLY),y)
		STATIC_BUILD = y
	else
		ifeq ($(CONFIG_USE_SHARED_LIBS), y)
			STATIC_BUILD = n
		else
			STATIC_BUILD = y
		endif
	endif
endif

# Build static whenever we use libusb because that library uses 
# thread local variables
ifneq ($(findstring usb, $(LIBS)),)
	STATIC_BUILD = y
endif

ifeq ($(STATIC_BUILD),y)
	BASE_LIBS = $(LIBC_PREFIX)/libc.a $(LIBSOFTINT_PREFIX)/libsoftint.a
	LINKER_SCRIPT ?= $(LIBC_PREFIX)/arch/$(UARCH)/_link.ld
else
	BASE_LIBS = $(LIBC_PREFIX)/libc.so0 $(LIBSOFTINT_PREFIX)/libsofti.so0
	LFLAGS = -Bdynamic
	LINKER_SCRIPT ?= $(LIBC_PREFIX)/arch/$(UARCH)/_link-dlexe.ld
endif

ifeq ($(CONFIG_OPTIMIZE_FOR_SIZE),y)
	OPTIMIZATION = s
else
	OPTIMIZATION = 3
endif

.PHONY: all clean

all: $(VERSION_DEF) $(COMMON_MAKEFILE) $(CONFIG_MAKEFILE) $(CONFIG_HEADER) $(LIBS) $(OUTPUT) $(LOUTPUT) $(EXTRA_OUTPUT)
	-[ -f $(DEPEND) ] && cp -a $(DEPEND) $(DEPEND_PREV)

clean:
	rm -f $(DEPEND) $(DEPEND_PREV) $(JOB) $(OUTPUT) $(LARCHIVE) $(LOUTPUT) $(EXTRA_OUTPUT) $(EXTRA_CLEAN)
	find . -name '*.o' -follow -exec rm \{\} \;
	find . -name '*.lo' -follow -exec rm \{\} \;

GCC_CFLAGS = $(LIBC_INCLUDES_FLAGS) -O$(OPTIMIZATION) -imacros $(CONFIG_HEADER) \
	-fexec-charset=UTF-8 -fwide-exec-charset=UTF-32$(ENDIANESS) \
	-finput-charset=UTF-8 -ffreestanding -fno-builtin -nostdlib -nostdinc \
	-Wall -Wextra -Wno-clobbered -Wno-unused-parameter -Wmissing-prototypes \
	-std=gnu99 -Werror-implicit-function-declaration -Wwrite-strings \
	-pipe -ggdb -D__$(ENDIANESS)__

ICC_CFLAGS = $(LIBC_INCLUDES_FLAGS) -O$(OPTIMIZATION) -imacros $(CONFIG_HEADER) \
	-fexec-charset=UTF-8 -fwide-exec-charset=UTF-32$(ENDIANESS) \
	-finput-charset=UTF-8 -ffreestanding -fno-builtin -nostdlib -nostdinc \
	-Wall -Wextra -Wno-clobbered -Wno-unused-parameter -Wmissing-prototypes \
	-Werror-implicit-function-declaration -Wwrite-strings \
	-pipe -g -D__$(ENDIANESS)__

# clang does not support following options but I am not sure whether
# something won't break because of that:
# -fexec-charset=UTF-8 -fwide-exec-charset=UTF-32$(ENDIANESS) -finput-charset=UTF-8
CLANG_CFLAGS = $(LIBC_INCLUDES_FLAGS) -O$(OPTIMIZATION) -imacros $(CONFIG_HEADER) \
	-ffreestanding -fno-builtin -nostdlib -nostdinc \
	-Wall -Wextra -Wno-unused-parameter -Wmissing-prototypes \
	-Werror-implicit-function-declaration -Wwrite-strings \
	-integrated-as \
	-pipe -g -target $(CLANG_TARGET) -D__$(ENDIANESS)__

LIB_CFLAGS = $(CFLAGS) -fPIC -D__IN_SHARED_LIBC__
LIB_LFLAGS = $(LFLAGS) -shared -soname $(LSONAME) --whole-archive

ifeq ($(CONFIG_DEBUG),y)
	GCC_CFLAGS += -Werror
	ICC_CFLAGS += -Werror
endif

ifeq ($(CONFIG_LINE_DEBUG),y)
	GCC_CFLAGS += -g
	ICC_CFLAGS += -g
	CLANG_CFLAGS += -g
endif

# Prepare for POSIX before including platform specific stuff
ifeq ($(POSIX_COMPAT),y)
	CFLAGS = -I$(LIBPOSIX_PREFIX)/include/posix  -I$(LIBPOSIX_PREFIX)/include/
	BASE_LIBS = $(LIBPOSIX_PREFIX)/libposixaslibc.a $(LIBPOSIX_PREFIX)/libc4posix.a $(LIBSOFTINT_PREFIX)/libsoftint.a
endif

# Do we need math?
ifeq ($(NEEDS_MATH),y)
	BASE_LIBS += $(LIBMATH_PREFIX)/libmath.a
endif

## Setup platform configuration
#

-include $(LIBC_PREFIX)/arch/$(UARCH)/Makefile.common

## Compilation options
#

JOBFILE = $(LIBC_PREFIX)/../../../tools/jobfile.py

ifeq ($(COMPILER),gcc_cross)
	CFLAGS += $(GCC_CFLAGS) $(EXTRA_CFLAGS)
	DEPEND_DEFS = $(DEFS) $(CONFIG_DEFS)
endif

ifeq ($(COMPILER),gcc_helenos)
	CFLAGS += $(GCC_CFLAGS) $(EXTRA_CFLAGS)
	DEPEND_DEFS = $(DEFS) $(CONFIG_DEFS)
endif

ifeq ($(COMPILER),gcc_native)
	CFLAGS += $(GCC_CFLAGS) $(EXTRA_CFLAGS)
	DEPEND_DEFS = $(DEFS) $(CONFIG_DEFS)
endif

ifeq ($(COMPILER),icc)
	CFLAGS += $(ICC_CFLAGS) $(EXTRA_CFLAGS)
	DEPEND_DEFS = $(DEFS) $(CONFIG_DEFS)
endif

ifeq ($(COMPILER),clang)
	CFLAGS += $(CLANG_CFLAGS) $(EXTRA_CFLAGS)
	GCC_CFLAGS += $(EXTRA_CFLAGS)
	DEPEND_DEFS = $(DEFS) $(CONFIG_DEFS)
endif

-include $(DEPEND)

OBJECTS := $(addsuffix .o,$(basename $(SOURCES)))
LOBJECTS := $(addsuffix .lo,$(basename $(SOURCES)))

ifneq ($(BINARY),)
%.disasm: $(BINARY)
ifeq ($(CONFIG_LINE_DEBUG),y)
	$(OBJDUMP) -d -S $< > $@
else
	$(OBJDUMP) -d $< > $@
endif

$(BINARY): $(LINKER_SCRIPT) $(OBJECTS) $(LIBS) $(BASE_LIBS)
	$(LD) -n $(LFLAGS) -T $(LINKER_SCRIPT) -M -Map $(BINARY).map -o $(BINARY) $(OBJECTS) $(LIBS) $(BASE_LIBS)
ifeq ($(CONFIG_STRIP_BINARIES),y)
	$(STRIP) $(BINARY)
endif
endif

ifneq ($(SLIBRARY),)
%.disasm: $(LOUTPUT)
ifeq ($(CONFIG_LINE_DEBUG),y)
	$(OBJDUMP) -d -S $< > $@
else
	$(OBJDUMP) -d $< > $@
endif

$(LOUTPUT): $(LARCHIVE) $(LIBC_PREFIX)/arch/$(UARCH)/_link-shlib.ld
	$(LD) -T $(LIBC_PREFIX)/arch/$(UARCH)/_link-shlib.ld $(LIB_LFLAGS) $(LARCHIVE) -o $@ -Map $(LOUTPUT).map

$(LIBRARY).so:
	ln -s $(SLIBRARY) $@

$(LSONAME):
	ln -s $(SLIBRARY) $@
endif

ifneq ($(LIBRARY),)
%.a: $(OBJECTS)
	$(AR) rc $@ $(OBJECTS)
endif

ifneq ($(SLIBRARY),)
%.la: $(LOBJECTS)
	$(AR) rc $@ $(LOBJECTS)
endif

%.o: %.S $(DEPEND)
	$(GCC) $(DEFS) $(GCC_CFLAGS) -D__ASM__ -c $< -o $@
ifeq ($(PRECHECK),y)
	$(JOBFILE) $(JOB) $< $@ as asm/preproc $(DEFS) $(CFLAGS) -D__ASM__
endif

%.o: %.s $(DEPEND)
	$(AS) $(AFLAGS) -o $@ $<
ifeq ($(PRECHECK),y)
	$(JOBFILE) $(JOB) $< $@ as asm
endif

%.o: %.c $(DEPEND)
	$(CC) $(DEFS) $(CFLAGS) -c $< -o $@
ifeq ($(PRECHECK),y)
	$(JOBFILE) $(JOB) $< $@ cc core $(DEFS) $(CFLAGS)
endif

%.lo: %.S $(DEPEND)
	$(CC) $(DEFS) $(LIB_CFLAGS) -D__ASM__ -c $< -o $@
ifeq ($(PRECHECK),y)
	$(JOBFILE) $(JOB) $< $@ as asm/preproc $(DEFS) $(CFLAGS) -D__ASM__
endif

%.lo: %.s $(DEPEND)
	$(AS) $(AFLAGS) -o $@ $<
ifeq ($(PRECHECK),y)
	$(JOBFILE) $(JOB) $< $@ as asm
endif

%.lo: %.c $(DEPEND)
	$(CC) $(DEFS) $(LIB_CFLAGS) -c $< -o $@
ifeq ($(PRECHECK),y)
	$(JOBFILE) $(JOB) $< $@ cc core $(DEFS) $(CFLAGS)
endif

$(DEPEND): $(PRE_DEPEND)
	makedepend -f - -- $(DEPEND_DEFS) $(CFLAGS) -- $(SOURCES) > $@ 2> /dev/null
	-[ -f $(DEPEND_PREV) ] && diff -q $(DEPEND_PREV) $@ && mv -f $(DEPEND_PREV) $@

##
# This explicit dependecy of the output binary on the object files seems to be
# necessary to prevent parallel build failures (GNU make bug #26893 ???).
$(OUTPUT): $(OBJECTS)

$(LARCHIVE): $(LOBJECTS)<|MERGE_RESOLUTION|>--- conflicted
+++ resolved
@@ -142,13 +142,11 @@
 
 LIBBITHENGE_PREFIX = $(LIB_PREFIX)/bithenge
 
-<<<<<<< HEAD
+LIBHTTP_PREFIX = $(LIB_PREFIX)/http
+LIBURI_PREFIX = $(LIB_PREFIX)/uri
+
 LIBMBR_PREFIX = $(LIB_PREFIX)/mbr
 LIBGPT_PREFIX = $(LIB_PREFIX)/gpt
-=======
-LIBHTTP_PREFIX = $(LIB_PREFIX)/http
-LIBURI_PREFIX = $(LIB_PREFIX)/uri
->>>>>>> 6946f237
 
 ifeq ($(STATIC_NEEDED),y)
 	STATIC_BUILD = y
