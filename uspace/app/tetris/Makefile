--- conflicted
+++ resolved
@@ -1,43 +1,3 @@
-<<<<<<< HEAD
-LIBC_PREFIX = ../../lib/libc
-SOFTINT_PREFIX = ../../lib/softint
-
-include $(LIBC_PREFIX)/Makefile.toolchain
-include $(LIBC_PREFIX)/Makefile.app
-
-OUTPUT = tetris
-SOURCES = shapes.c scores.c input.c tetris.c screen.c
-OBJECTS := $(addsuffix .o,$(basename $(SOURCES)))
-
-.PHONY: all clean depend disasm
-
-all: $(OUTPUT) $(OUTPUT).disasm
-
--include Makefile.depend
-
-depend:
-	$(CC) $(DEFS) $(CFLAGS) -M $(SOURCES) > Makefile.depend
-
-$(OUTPUT): $(OBJECTS) $(LIBS)
-	$(LD) -T $(LD_SCRIPT) $(OBJECTS) $(LIBS) $(LFLAGS) -o $@ -Map $(OUTPUT).map
-
-clean:
-	-rm -f $(OUTPUT) $(OUTPUT).map $(OUTPUT).disasm Makefile.depend *.o
-
-disasm: $(OUTPUT).disasm
-
-$(OUTPUT).disasm: $(OUTPUT)
-	$(OBJDUMP) -d $< > $@
-
-%.o: %.S
-	$(CC) $(DEFS) $(AFLAGS) $(CFLAGS) -D__ASM__ -c $< -o $@
-
-%.o: %.s
-	$(AS) $(AFLAGS) $< -o $@
-
-%.o: %.c
-	$(CC) $(DEFS) $(CFLAGS) -c $< -o $@
-=======
 #
 # Copyright (c) 2005 Martin Decky
 # Copyright (c) 2007 Jakub Jermar
@@ -77,5 +37,4 @@
 	tetris.c \
 	screen.c
 
-include $(USPACE_PREFIX)/Makefile.common
->>>>>>> 7308e848
+include $(USPACE_PREFIX)/Makefile.common