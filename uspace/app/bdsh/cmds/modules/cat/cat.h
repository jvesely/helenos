--- conflicted
+++ resolved
@@ -3,9 +3,4 @@
 
 /* Prototypes for the cat command, excluding entry points */
 
-<<<<<<< HEAD
-static unsigned int cat_file(const char *, size_t, bool, off64_t, off64_t, bool);
-=======
->>>>>>> 0dfc241e
-
 #endif /* CAT_H */
