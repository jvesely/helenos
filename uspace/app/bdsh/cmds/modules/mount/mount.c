/*
 * Copyright (c) 2009 Jakub Jermar
 * All rights reserved.
 *
 * Redistribution and use in source and binary forms, with or without
 * modification, are permitted provided that the following conditions
 * are met:
 *
 * - Redistributions of source code must retain the above copyright
 *   notice, this list of conditions and the following disclaimer.
 * - Redistributions in binary form must reproduce the above copyright
 *   notice, this list of conditions and the following disclaimer in the
 *   documentation and/or other materials provided with the distribution.
 * - The name of the author may not be used to endorse or promote products
 *   derived from this software without specific prior written permission.
 *
 * THIS SOFTWARE IS PROVIDED BY THE AUTHOR ``AS IS'' AND ANY EXPRESS OR
 * IMPLIED WARRANTIES, INCLUDING, BUT NOT LIMITED TO, THE IMPLIED WARRANTIES
 * OF MERCHANTABILITY AND FITNESS FOR A PARTICULAR PURPOSE ARE DISCLAIMED.
 * IN NO EVENT SHALL THE AUTHOR BE LIABLE FOR ANY DIRECT, INDIRECT,
 * INCIDENTAL, SPECIAL, EXEMPLARY, OR CONSEQUENTIAL DAMAGES (INCLUDING, BUT
 * NOT LIMITED TO, PROCUREMENT OF SUBSTITUTE GOODS OR SERVICES; LOSS OF USE,
 * DATA, OR PROFITS; OR BUSINESS INTERRUPTION) HOWEVER CAUSED AND ON ANY
 * THEORY OF LIABILITY, WHETHER IN CONTRACT, STRICT LIABILITY, OR TORT
 * (INCLUDING NEGLIGENCE OR OTHERWISE) ARISING IN ANY WAY OUT OF THE USE OF
 * THIS SOFTWARE, EVEN IF ADVISED OF THE POSSIBILITY OF SUCH DAMAGE.
 */

#include <stdio.h>
#include <stdlib.h>
#include <vfs/vfs.h>
#include <errno.h>
#include <getopt.h>
#include "config.h"
#include "util.h"
#include "errors.h"
#include "entry.h"
#include "mount.h"
#include "cmds.h"

static const char *cmdname = "mount";

static struct option const long_options[] = {
	{ "help", no_argument, 0, 'h' },
	{ 0, 0, 0, 0 }
};


/* Displays help for mount in various levels */
void help_cmd_mount(unsigned int level)
{
	static char helpfmt[] =
	    "Usage:  %s <fstype> <mp> [dev] [<moptions>]\n";
	if (level == HELP_SHORT) {
		printf("'%s' mounts a file system.\n", cmdname);
	} else {
		help_cmd_mount(HELP_SHORT);
		printf(helpfmt, cmdname);
	}
	return;
}

/* Main entry point for mount, accepts an array of arguments */
int cmd_mount(char **argv)
{
	unsigned int argc;
	const char *mopts = "";
<<<<<<< HEAD
	const char *dev = "";
	int rc;

	argc = cli_count_args(argv);

	if ((argc < 3) || (argc > 5)) {
		printf("%s: invalid number of arguments.\n",
=======
	int rc, c, opt_ind;

	argc = cli_count_args(argv);

	for (c = 0, optind = 0, opt_ind = 0; c != -1;) {
		c = getopt_long(argc, argv, "h", long_options, &opt_ind);
		switch (c) {
		case 'h':
			help_cmd_mount(HELP_LONG);
			return CMD_SUCCESS;
		}
	}

	if ((argc < 4) || (argc > 5)) {
		printf("%s: invalid number of arguments. Try `mount --help'\n",
>>>>>>> 0688e963
		    cmdname);
		return CMD_FAILURE;
	}
	if (argc > 3)
		dev = argv[3];
	if (argc == 5)
		mopts = argv[4];

	rc = mount(argv[1], argv[2], dev, mopts, 0);
	if (rc != EOK) {
		printf("Unable to mount %s filesystem to %s on %s (rc=%d)\n",
		    argv[1], argv[2], argv[3], rc);
		return CMD_FAILURE;
	}

	return CMD_SUCCESS;
}
<|MERGE_RESOLUTION|>--- conflicted
+++ resolved
@@ -65,15 +65,7 @@
 {
 	unsigned int argc;
 	const char *mopts = "";
-<<<<<<< HEAD
 	const char *dev = "";
-	int rc;
-
-	argc = cli_count_args(argv);
-
-	if ((argc < 3) || (argc > 5)) {
-		printf("%s: invalid number of arguments.\n",
-=======
 	int rc, c, opt_ind;
 
 	argc = cli_count_args(argv);
@@ -87,9 +79,8 @@
 		}
 	}
 
-	if ((argc < 4) || (argc > 5)) {
+	if ((argc < 3) || (argc > 5)) {
 		printf("%s: invalid number of arguments. Try `mount --help'\n",
->>>>>>> 0688e963
 		    cmdname);
 		return CMD_FAILURE;
 	}
