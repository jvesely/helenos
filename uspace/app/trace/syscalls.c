--- conflicted
+++ resolved
@@ -72,11 +72,7 @@
     [SYS_CAP_REVOKE] = { "cap_revoke",			2,	V_ERRNO },
     [SYS_PHYSMEM_MAP] = { "physmem_map",		4,	V_ERRNO },
     [SYS_IOSPACE_ENABLE] = { "iospace_enable",		1,	V_ERRNO },
-<<<<<<< HEAD
-=======
-    [SYS_PREEMPT_CONTROL] = { "preempt_control",	1,	V_ERRNO },
-	[SYS_INTERRUPT_ENABLE] = { "interrupt_enable",	2,	V_ERRNO },
->>>>>>> f2d4688d
+    [SYS_INTERRUPT_ENABLE] = { "interrupt_enable",	2,	V_ERRNO },
 
     [SYS_SYSINFO_GET_TAG] = { "sysinfo_get_tag",		2,	V_INTEGER },
     [SYS_SYSINFO_GET_VALUE] = { "sysinfo_get_value",		3,	V_ERRNO },
