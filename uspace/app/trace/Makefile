--- conflicted
+++ resolved
@@ -27,65 +27,15 @@
 # THIS SOFTWARE, EVEN IF ADVISED OF THE POSSIBILITY OF SUCH DAMAGE.
 #
 
-<<<<<<< HEAD
-## Setup toolchain
-#
-
-LIBC_PREFIX = ../../lib/libc
-SOFTINT_PREFIX = ../../lib/softint
-
-include $(LIBC_PREFIX)/Makefile.toolchain
-include $(LIBC_PREFIX)/Makefile.app
-
-CFLAGS += -I../../srv/kbd/include
-
-## Sources
-#
-
-OUTPUT = trace
-SOURCES = trace.c \
-=======
 USPACE_PREFIX = ../..
 BINARY = trace
 
 SOURCES = \
 	trace.c \
->>>>>>> 7308e848
 	syscalls.c \
 	ipcp.c \
 	ipc_desc.c \
 	proto.c \
 	errors.c
 
-<<<<<<< HEAD
-OBJECTS := $(addsuffix .o,$(basename $(SOURCES)))
-
-.PHONY: all clean depend disasm
-
-all: $(OUTPUT) disasm
-
--include Makefile.depend
-
-clean:
-	-rm -f $(OUTPUT) $(OBJECTS) $(OUTPUT).map $(OUTPUT).disasm Makefile.depend
-
-depend:
-	$(CC) $(DEFS) $(CFLAGS) -M $(SOURCES) > Makefile.depend
-
-$(OUTPUT): $(OBJECTS) $(LIBS)
-	$(LD) -T $(LD_SCRIPT) $(OBJECTS) $(LIBS) $(LFLAGS) -o $@ -Map $(OUTPUT).map
-
-disasm:
-	$(OBJDUMP) -d $(OUTPUT) >$(OUTPUT).disasm
-
-%.o: %.S
-	$(CC) $(DEFS) $(AFLAGS) $(CFLAGS) -D__ASM__ -c $< -o $@
-
-%.o: %.s
-	$(AS) $(AFLAGS) $< -o $@
-
-%.o: %.c
-	$(CC) $(DEFS) $(CFLAGS) -c $< -o $@
-=======
-include $(USPACE_PREFIX)/Makefile.common
->>>>>>> 7308e848
+include $(USPACE_PREFIX)/Makefile.common