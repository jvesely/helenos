--- conflicted
+++ resolved
@@ -27,60 +27,10 @@
 # THIS SOFTWARE, EVEN IF ADVISED OF THE POSSIBILITY OF SUCH DAMAGE.
 #
 
-<<<<<<< HEAD
-## Setup toolchain
-#
-
-LIBC_PREFIX = ../../lib/libc
-SOFTINT_PREFIX = ../../lib/softint
-
-include $(LIBC_PREFIX)/Makefile.toolchain
-include $(LIBC_PREFIX)/Makefile.app
-
-## Sources
-#
-
-OUTPUT = klog
-SOURCES = \
-	klog.c
-
-
-OBJECTS := $(addsuffix .o,$(basename $(SOURCES)))
-
-.PHONY: all clean depend disasm
-
-all: $(OUTPUT) $(OUTPUT).disasm
-
--include Makefile.depend
-
-clean:
-	-rm -f $(OUTPUT) $(OUTPUT).map $(OUTPUT).disasm Makefile.depend $(OBJECTS)
-
-depend:
-	$(CC) $(DEFS) $(CFLAGS) -M $(SOURCES) > Makefile.depend
-
-$(OUTPUT): $(OBJECTS) $(LIBS)
-	$(LD) -T $(LD_SCRIPT) $(OBJECTS) $(LIBS) $(LFLAGS) -o $@ -Map $(OUTPUT).map
-
-disasm: $(OUTPUT).disasm
-
-$(OUTPUT).disasm: $(OUTPUT)
-	$(OBJDUMP) -d $< > $@
-
-%.o: %.S
-	$(CC) $(DEFS) $(AFLAGS) $(CFLAGS) -D__ASM__ -c $< -o $@
-
-%.o: %.s
-	$(AS) $(AFLAGS) $< -o $@
-
-%.o: %.c
-	$(CC) $(DEFS) $(CFLAGS) -c $< -o $@
-=======
 USPACE_PREFIX = ../..
 BINARY = klog
 
 SOURCES = \
 	klog.c
 
-include $(USPACE_PREFIX)/Makefile.common
->>>>>>> 7308e848
+include $(USPACE_PREFIX)/Makefile.common