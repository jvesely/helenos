--- conflicted
+++ resolved
@@ -37,12 +37,9 @@
 	app/blkdump \
 	app/bnchmark \
 	app/edit \
-<<<<<<< HEAD
 	app/filecrc \
 	app/filegen \
-=======
 	app/ext2info \
->>>>>>> f2b887ce
 	app/getterm \
 	app/init \
 	app/kill \
