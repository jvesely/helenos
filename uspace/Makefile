--- conflicted
+++ resolved
@@ -92,11 +92,7 @@
 	srv/hid/s3c24xx_ts \
 	srv/hid/fb \
 	srv/hid/input \
-<<<<<<< HEAD
 	srv/hid/remcons \
-	srv/hw/char/i8042 \
-=======
->>>>>>> 740dad26
 	srv/hw/char/s3c24xx_uart \
 	srv/net/il/arp \
 	srv/net/il/ip \
