#
# Copyright (c) 2005 Martin Decky
# All rights reserved.
#
# Redistribution and use in source and binary forms, with or without
# modification, are permitted provided that the following conditions
# are met:
#
# - Redistributions of source code must retain the above copyright
#   notice, this list of conditions and the following disclaimer.
# - Redistributions in binary form must reproduce the above copyright
#   notice, this list of conditions and the following disclaimer in the
#   documentation and/or other materials provided with the distribution.
# - The name of the author may not be used to endorse or promote products
#   derived from this software without specific prior written permission.
#
# THIS SOFTWARE IS PROVIDED BY THE AUTHOR ``AS IS'' AND ANY EXPRESS OR
# IMPLIED WARRANTIES, INCLUDING, BUT NOT LIMITED TO, THE IMPLIED WARRANTIES
# OF MERCHANTABILITY AND FITNESS FOR A PARTICULAR PURPOSE ARE DISCLAIMED.
# IN NO EVENT SHALL THE AUTHOR BE LIABLE FOR ANY DIRECT, INDIRECT,
# INCIDENTAL, SPECIAL, EXEMPLARY, OR CONSEQUENTIAL DAMAGES (INCLUDING, BUT
# NOT LIMITED TO, PROCUREMENT OF SUBSTITUTE GOODS OR SERVICES; LOSS OF USE,
# DATA, OR PROFITS; OR BUSINESS INTERRUPTION) HOWEVER CAUSED AND ON ANY
# THEORY OF LIABILITY, WHETHER IN CONTRACT, STRICT LIABILITY, OR TORT
# (INCLUDING NEGLIGENCE OR OTHERWISE) ARISING IN ANY WAY OUT OF THE USE OF
# THIS SOFTWARE, EVEN IF ADVISED OF THE POSSIBILITY OF SUCH DAMAGE.
#

-include ../Makefile.common
-include ../Makefile.config

## Common binaries
#

DIRS = \
	app/bdsh \
	app/blkdump \
	app/bnchmark \
	app/cc \
	app/cpp \
	app/edit \
	app/ext2info \
	app/getterm \
	app/init \
	app/kill \
	app/killall \
	app/klog \
	app/lsusb \
	app/mkfat \
	app/redir \
	app/sbi \
	app/stats \
	app/taskdump \
	app/tester \
	app/testread \
	app/tetris \
	app/trace \
	app/top \
	app/usbinfo \
	app/vuhid \
	app/netecho \
	app/nettest1 \
	app/nettest2 \
	app/ping \
	app/websrv \
	app/sysinfo \
	app/mkbd \
	srv/clip \
	srv/devmap \
	srv/devman \
	srv/loader \
	srv/ns \
	srv/taskmon \
	srv/vfs \
	srv/bd/ata_bd \
	srv/bd/file_bd \
	srv/bd/gxe_bd \
	srv/bd/rd \
	srv/bd/part/guid_part \
	srv/bd/part/mbr_part \
	srv/fs/fat \
	srv/fs/tmpfs \
	srv/fs/devfs \
	srv/fs/ext2fs \
	srv/hid/adb_mouse \
	srv/hid/char_mouse \
	srv/hid/s3c24xx_ts \
	srv/hid/fb \
	srv/hid/kbd \
	srv/hw/char/i8042 \
	srv/hw/char/s3c24xx_uart \
	srv/hw/netif/ne2000 \
	srv/net/netif/lo \
	srv/net/il/arp \
	srv/net/il/ip \
	srv/net/tl/icmp \
	srv/net/tl/udp \
	srv/net/tl/tcp \
	srv/net/net \
	drv/root \
	drv/rootvirt \
	drv/test1 \
	drv/test2 \
	drv/test3 \
	drv/ehci_hcd \
	drv/ohci \
	drv/uhci_hcd \
	drv/uhci_rhd \
	drv/usbflbk \
	drv/usbhid \
	drv/usbhub \
	drv/usbmast \
	drv/usbmid \
	drv/usbmouse \
	drv/vhc

## Networking
#

DIRS += \
	srv/net/nil/eth \
	srv/net/nil/nildummy

## Platform-specific hardware support
#

ifneq ($(UARCH),abs32le)
	DIRS += srv/hid/console
endif

ifeq ($(UARCH),amd64)
	DIRS += \
		drv/rootpc \
		drv/pciintel \
		drv/isa \
		drv/ns8250 \
		srv/hw/irc/apic \
		srv/hw/irc/i8259
endif

ifeq ($(UARCH),ia32)
	DIRS += \
		drv/rootpc \
		drv/pciintel \
		drv/isa \
		drv/ns8250 \
		srv/hw/irc/apic \
		srv/hw/irc/i8259
endif

ifeq ($(UARCH),ppc32)
	DIRS += srv/hw/bus/cuda_adb
endif

ifeq ($(UARCH),sparc64)
	DIRS += \
		srv/hw/irc/fhc \
		srv/hw/irc/obio
endif

## System libraries
#

LIBC = lib/c
LIBS = \
	lib/fs \
	lib/block \
	lib/clui \
	lib/compat \
	lib/softint \
	lib/softfloat \
	lib/drv \
	lib/packet \
	lib/net \
<<<<<<< HEAD
	lib/ext2 \
	lib/usb \
	lib/usbhost \
	lib/usbdev \
	lib/usbhid \
	lib/usbvirt
=======
	lib/posix
>>>>>>> ae1c11b4

LIBC_BUILD = $(addsuffix .build,$(LIBC))
LIBS_BUILD = $(addsuffix .build,$(LIBS))
LIBN_BUILD = $(addsuffix .build,$(LIBN))
BUILDS := $(addsuffix .build,$(DIRS))

CLEANS := $(addsuffix .clean,$(DIRS)) $(addsuffix .clean,$(LIBN)) $(addsuffix .clean,$(LIBS)) $(addsuffix .clean,$(LIBC))

.PHONY: all $(LIBC_BUILD) $(LIBS_BUILD) $(LIBN_BUILD) $(BUILDS) $(CLEANS) clean

all: $(BUILDS)

clean: $(CLEANS)

$(CLEANS):
	-$(MAKE) -C $(basename $@) clean

$(BUILDS): $(LIBC_BUILD) $(LIBS_BUILD) $(LIBN_BUILD)
	$(MAKE) -C $(basename $@) all PRECHECK=$(PRECHECK)

$(LIBN_BUILD): $(LIBC_BUILD) $(LIBS_BUILD)
	$(MAKE) -C $(basename $@) all PRECHECK=$(PRECHECK)

$(LIBS_BUILD): $(LIBC_BUILD)
	$(MAKE) -C $(basename $@) all PRECHECK=$(PRECHECK)

$(LIBC_BUILD):
	$(MAKE) -C $(basename $@) all PRECHECK=$(PRECHECK)<|MERGE_RESOLUTION|>--- conflicted
+++ resolved
@@ -172,16 +172,13 @@
 	lib/drv \
 	lib/packet \
 	lib/net \
-<<<<<<< HEAD
 	lib/ext2 \
 	lib/usb \
 	lib/usbhost \
 	lib/usbdev \
 	lib/usbhid \
-	lib/usbvirt
-=======
+	lib/usbvirt \
 	lib/posix
->>>>>>> ae1c11b4
 
 LIBC_BUILD = $(addsuffix .build,$(LIBC))
 LIBS_BUILD = $(addsuffix .build,$(LIBS))
