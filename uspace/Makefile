#
# Copyright (c) 2005 Martin Decky
# All rights reserved.
#
# Redistribution and use in source and binary forms, with or without
# modification, are permitted provided that the following conditions
# are met:
#
# - Redistributions of source code must retain the above copyright
#   notice, this list of conditions and the following disclaimer.
# - Redistributions in binary form must reproduce the above copyright
#   notice, this list of conditions and the following disclaimer in the
#   documentation and/or other materials provided with the distribution.
# - The name of the author may not be used to endorse or promote products
#   derived from this software without specific prior written permission.
#
# THIS SOFTWARE IS PROVIDED BY THE AUTHOR ``AS IS'' AND ANY EXPRESS OR
# IMPLIED WARRANTIES, INCLUDING, BUT NOT LIMITED TO, THE IMPLIED WARRANTIES
# OF MERCHANTABILITY AND FITNESS FOR A PARTICULAR PURPOSE ARE DISCLAIMED.
# IN NO EVENT SHALL THE AUTHOR BE LIABLE FOR ANY DIRECT, INDIRECT,
# INCIDENTAL, SPECIAL, EXEMPLARY, OR CONSEQUENTIAL DAMAGES (INCLUDING, BUT
# NOT LIMITED TO, PROCUREMENT OF SUBSTITUTE GOODS OR SERVICES; LOSS OF USE,
# DATA, OR PROFITS; OR BUSINESS INTERRUPTION) HOWEVER CAUSED AND ON ANY
# THEORY OF LIABILITY, WHETHER IN CONTRACT, STRICT LIABILITY, OR TORT
# (INCLUDING NEGLIGENCE OR OTHERWISE) ARISING IN ANY WAY OUT OF THE USE OF
# THIS SOFTWARE, EVEN IF ADVISED OF THE POSSIBILITY OF SUCH DAMAGE.
#

-include ../Makefile.common
-include ../Makefile.config

## Common binaries
#

DIRS = \
	app/bdsh \
	app/edit \
	app/getterm \
	app/init \
	app/klog \
	app/mkfat \
	app/redir \
	app/sbi \
	app/stats \
	app/taskdump \
	app/tasks \
	app/tester \
	app/test_serial \
	app/tetris \
	app/trace \
	app/top \
<<<<<<< HEAD
	app/virtusbkbd \
	app/netstart \
=======
>>>>>>> cc80356d
	app/netecho \
	app/nettest1 \
	app/nettest2 \
	app/ping \
	srv/clip \
	srv/devmap \
	srv/devman \
	srv/loader \
	srv/ns \
	srv/taskmon \
	srv/vfs \
	srv/bd/ata_bd \
	srv/bd/file_bd \
	srv/bd/gxe_bd \
	srv/bd/rd \
	srv/bd/part/guid_part \
	srv/bd/part/mbr_part \
	srv/fs/fat \
	srv/fs/tmpfs \
	srv/fs/devfs \
	srv/hid/adb_mouse \
	srv/hid/char_mouse \
	srv/hid/s3c24xx_ts \
	srv/hid/fb \
	srv/hid/kbd \
	srv/hw/char/i8042 \
	srv/hw/char/s3c24xx_uart \
	srv/hw/netif/dp8390 \
	srv/net/cfg \
	srv/net/netif/lo \
	srv/net/il/arp \
	srv/net/il/ip \
	srv/net/tl/icmp \
	srv/net/tl/udp \
	srv/net/tl/tcp \
	srv/net/net \
	drv/root \
	drv/vhc

## Networking
#

ifeq ($(CONFIG_NETIF_NIL_BUNDLE),y)
	LIBN = \
		srv/net/nil/eth \
		srv/net/nil/nildummy
else
	DIRS += \
		srv/net/nil/eth \
		srv/net/nil/nildummy
endif

## Platform-specific hardware support
#

ifneq ($(UARCH),abs32le)
	DIRS += srv/hid/console
endif

ifeq ($(UARCH),amd64)
endif

ifeq ($(UARCH),ia32)
	DIRS += drv/rootia32
	DIRS += drv/pciintel
	DIRS += drv/isa
	DIRS += drv/ns8250
	DIRS += drv/uhci
	DIRS += drv/usbkbd
endif

ifeq ($(UARCH),ppc32)
	DIRS += srv/hw/bus/cuda_adb
endif

ifeq ($(UARCH),sparc64)
	DIRS += \
		srv/hw/cir/fhc \
		srv/hw/cir/obio
endif

## System libraries
#

LIBC = lib/c
LIBS = \
	lib/fs \
	lib/block \
	lib/clui \
	lib/softint \
	lib/softfloat \
	lib/drv \
	lib/packet \
	lib/net

ifeq ($(UARCH),amd64)
	LIBS += lib/usb
	LIBS += lib/usbvirt
endif

ifeq ($(UARCH),ia32)
	LIBS += lib/usb
	LIBS += lib/usbvirt
endif

LIBC_BUILD = $(addsuffix .build,$(LIBC))
LIBS_BUILD = $(addsuffix .build,$(LIBS))
LIBN_BUILD = $(addsuffix .build,$(LIBN))
BUILDS := $(addsuffix .build,$(DIRS))

CLEANS := $(addsuffix .clean,$(DIRS)) $(addsuffix .clean,$(LIBN)) $(addsuffix .clean,$(LIBS)) $(addsuffix .clean,$(LIBC))

.PHONY: all $(LIBC_BUILD) $(LIBS_BUILD) $(LIBN_BUILD) $(BUILDS) $(CLEANS) clean

all: $(BUILDS)

clean: $(CLEANS)

$(CLEANS):
	-$(MAKE) -C $(basename $@) clean

$(BUILDS): $(LIBC_BUILD) $(LIBS_BUILD) $(LIBN_BUILD)
	$(MAKE) -C $(basename $@) all PRECHECK=$(PRECHECK)

$(LIBN_BUILD): $(LIBC_BUILD) $(LIBS_BUILD)
	$(MAKE) -C $(basename $@) all PRECHECK=$(PRECHECK)

$(LIBS_BUILD): $(LIBC_BUILD)
	$(MAKE) -C $(basename $@) all PRECHECK=$(PRECHECK)

$(LIBC_BUILD):
	$(MAKE) -C $(basename $@) all PRECHECK=$(PRECHECK)<|MERGE_RESOLUTION|>--- conflicted
+++ resolved
@@ -49,11 +49,7 @@
 	app/tetris \
 	app/trace \
 	app/top \
-<<<<<<< HEAD
 	app/virtusbkbd \
-	app/netstart \
-=======
->>>>>>> cc80356d
 	app/netecho \
 	app/nettest1 \
 	app/nettest2 \
