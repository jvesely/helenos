--- conflicted
+++ resolved
@@ -141,12 +141,8 @@
 	lib/clui \
 	lib/softint \
 	lib/softfloat \
-<<<<<<< HEAD
+	lib/drv \
 	lib/packet \
-=======
-	lib/drv \
-	lib/socket \
->>>>>>> f2d4688d
 	lib/net
 
 ifeq ($(UARCH),amd64)
