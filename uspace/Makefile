--- conflicted
+++ resolved
@@ -36,14 +36,11 @@
 	app/bdsh \
 	app/blkdump \
 	app/bnchmark \
-<<<<<<< HEAD
 	app/cc \
 	app/ccom \
 	app/ccom/mkext \
 	app/cpp \
-=======
 	app/devctl \
->>>>>>> c75a7125
 	app/edit \
 	app/ext2info \
 	app/getterm \
