#
# Copyright (c) 2006 Martin Decky
# All rights reserved.
#
# Redistribution and use in source and binary forms, with or without
# modification, are permitted provided that the following conditions
# are met:
#
# - Redistributions of source code must retain the above copyright
#   notice, this list of conditions and the following disclaimer.
# - Redistributions in binary form must reproduce the above copyright
#   notice, this list of conditions and the following disclaimer in the
#   documentation and/or other materials provided with the distribution.
# - The name of the author may not be used to endorse or promote products
#   derived from this software without specific prior written permission.
#
# THIS SOFTWARE IS PROVIDED BY THE AUTHOR ``AS IS'' AND ANY EXPRESS OR
# IMPLIED WARRANTIES, INCLUDING, BUT NOT LIMITED TO, THE IMPLIED WARRANTIES
# OF MERCHANTABILITY AND FITNESS FOR A PARTICULAR PURPOSE ARE DISCLAIMED.
# IN NO EVENT SHALL THE AUTHOR BE LIABLE FOR ANY DIRECT, INDIRECT,
# INCIDENTAL, SPECIAL, EXEMPLARY, OR CONSEQUENTIAL DAMAGES (INCLUDING, BUT
# NOT LIMITED TO, PROCUREMENT OF SUBSTITUTE GOODS OR SERVICES; LOSS OF USE,
# DATA, OR PROFITS; OR BUSINESS INTERRUPTION) HOWEVER CAUSED AND ON ANY
# THEORY OF LIABILITY, WHETHER IN CONTRACT, STRICT LIABILITY, OR TORT
# (INCLUDING NEGLIGENCE OR OTHERWISE) ARISING IN ANY WAY OUT OF THE USE OF
# THIS SOFTWARE, EVEN IF ADVISED OF THE POSSIBILITY OF SUCH DAMAGE.
#

RD_SRVS_ESSENTIAL += \
	$(USPACE_PATH)/srv/audio/hound/hound \
	$(USPACE_PATH)/srv/devman/devman \
	$(USPACE_PATH)/srv/hw/irc/apic/apic \
	$(USPACE_PATH)/srv/hw/irc/i8259/i8259

RD_SRVS_NON_ESSENTIAL += \
	$(USPACE_PATH)/srv/bd/ata_bd/ata_bd

RD_DRVS_ESSENTIAL += \
	infrastructure/rootpc \
	bus/pci/pciintel \
	bus/isa \
	audio/sb16 \
	char/i8042 \
	char/ps2mouse \
<<<<<<< HEAD
	char/xtkbd

RD_DRVS_NON_ESSENTIAL += \
	char/ns8250 \
=======
	char/xtkbd \
	time/cmos-rtc \
>>>>>>> 207a61fd
	bus/usb/ehci\
	bus/usb/ohci \
	bus/usb/uhci \
	bus/usb/uhcirh \
	bus/usb/usbflbk \
	bus/usb/usbhub \
	bus/usb/usbhid \
	bus/usb/usbmast \
	bus/usb/usbmid \
	bus/usb/vhc

RD_DRV_CFG += \
	bus/isa

RD_APPS_ESSENTIAL += \
	$(USPACE_PATH)/app/edit/edit \
	$(USPACE_PATH)/app/mixerctl/mixerctl \
	$(USPACE_PATH)/app/wavplay/wavplay \
	
BOOT_OUTPUT = $(ROOT_PATH)/image.iso
PREBUILD = $(INITRD).img
BUILD = Makefile.grub<|MERGE_RESOLUTION|>--- conflicted
+++ resolved
@@ -42,15 +42,11 @@
 	audio/sb16 \
 	char/i8042 \
 	char/ps2mouse \
-<<<<<<< HEAD
 	char/xtkbd
 
 RD_DRVS_NON_ESSENTIAL += \
 	char/ns8250 \
-=======
-	char/xtkbd \
 	time/cmos-rtc \
->>>>>>> 207a61fd
 	bus/usb/ehci\
 	bus/usb/ohci \
 	bus/usb/uhci \
